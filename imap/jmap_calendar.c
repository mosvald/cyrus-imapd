/* jmap_calendar.c -- Routines for handling JMAP calendar messages
 *
 * Copyright (c) 1994-2014 Carnegie Mellon University.  All rights reserved.
 *
 * Redistribution and use in source and binary forms, with or without
 * modification, are permitted provided that the following conditions
 * are met:
 *
 * 1. Redistributions of source code must retain the above copyright
 *    notice, this list of conditions and the following disclaimer.
 *
 * 2. Redistributions in binary form must reproduce the above copyright
 *    notice, this list of conditions and the following disclaimer in
 *    the documentation and/or other materials provided with the
 *    distribution.
 *
 * 3. The name "Carnegie Mellon University" must not be used to
 *    endorse or promote products derived from this software without
 *    prior written permission. For permission or any legal
 *    details, please contact
 *      Carnegie Mellon University
 *      Center for Technology Transfer and Enterprise Creation
 *      4615 Forbes Avenue
 *      Suite 302
 *      Pittsburgh, PA  15213
 *      (412) 268-7393, fax: (412) 268-7395
 *      innovation@andrew.cmu.edu
 *
 * 4. Redistributions of any form whatsoever must retain the following
 *    acknowledgment:
 *    "This product includes software developed by Computing Services
 *     at Carnegie Mellon University (http://www.cmu.edu/computing/)."
 *
 * CARNEGIE MELLON UNIVERSITY DISCLAIMS ALL WARRANTIES WITH REGARD TO
 * THIS SOFTWARE, INCLUDING ALL IMPLIED WARRANTIES OF MERCHANTABILITY
 * AND FITNESS, IN NO EVENT SHALL CARNEGIE MELLON UNIVERSITY BE LIABLE
 * FOR ANY SPECIAL, INDIRECT OR CONSEQUENTIAL DAMAGES OR ANY DAMAGES
 * WHATSOEVER RESULTING FROM LOSS OF USE, DATA OR PROFITS, WHETHER IN
 * AN ACTION OF CONTRACT, NEGLIGENCE OR OTHER TORTIOUS ACTION, ARISING
 * OUT OF OR IN CONNECTION WITH THE USE OR PERFORMANCE OF THIS SOFTWARE.
 *
 */

#include <config.h>

#include <ctype.h>
#include <assert.h>
#include <string.h>
#include <syslog.h>
#ifdef HAVE_UNISTD_H
#include <unistd.h>
#endif

#include "annotate.h"
#include "caldav_db.h"
#include "global.h"
#include "hash.h"
#include "httpd.h"
#include "http_caldav.h"
#include "http_caldav_sched.h"
#include "http_dav.h"
#include "http_jmap.h"
#include "ical_support.h"
#include "json_support.h"
#include "jmap_ical.h"
#include "search_query.h"
#include "stristr.h"
#include "times.h"
#include "util.h"
#include "xmalloc.h"

/* generated headers are not necessarily in current directory */
#include "imap/http_err.h"
#include "imap/imap_err.h"

static int getCalendars(struct jmap_req *req);
static int getCalendarUpdates(struct jmap_req *req);
static int setCalendars(struct jmap_req *req);
static int getCalendarEvents(struct jmap_req *req);
static int getCalendarEventUpdates(struct jmap_req *req);
static int getCalendarEventList(struct jmap_req *req);
static int setCalendarEvents(struct jmap_req *req);
static int getCalendarPreferences(struct jmap_req *req);

jmap_msg_t jmap_calendar_messages[] = {
    { "getCalendars",           &getCalendars },
    { "getCalendarUpdates",     &getCalendarUpdates },
    { "setCalendars",           &setCalendars },
    { "getCalendarEvents",      &getCalendarEvents },
    { "getCalendarEventUpdates",&getCalendarEventUpdates },
    { "getCalendarEventList",   &getCalendarEventList },
    { "setCalendarEvents",      &setCalendarEvents },
    { "getCalendarPreferences", &getCalendarPreferences },
    { NULL,                     NULL}
};

static int _wantprop(hash_table *props, const char *name)
{
    if (!props) return 1;
    if (hash_lookup(name, props)) return 1;
    return 0;
}

static int JNOTNULL(json_t *item)
{
   if (!item) return 0;
   if (json_is_null(item)) return 0;
   return 1;
}

static int readprop_full(json_t *root,
                         const char *prefix,
                         const char *name,
                         int mandatory,
                         json_t *invalid,
                         const char *fmt,
                         void *dst)
{
    int r = 0;
    json_t *jval = json_object_get(root, name);
    if (!jval && mandatory) {
        r = -1;
    } else if (jval) {
        json_error_t err;
        if (json_unpack_ex(jval, &err, 0, fmt, dst)) {
            r = -2;
        } else {
            r = 1;
        }
    }
    if (r < 0 && prefix) {
        struct buf buf = BUF_INITIALIZER;
        buf_printf(&buf, "%s.%s", prefix, name);
        json_array_append_new(invalid, json_string(buf_cstring(&buf)));
        buf_free(&buf);
    } else if (r < 0) {
        json_array_append_new(invalid, json_string(name));
    }
    return r;
}

#define readprop(root, name,  mandatory, invalid, fmt, dst) \
    readprop_full((root), NULL, (name), (mandatory), (invalid), (fmt), (dst))

/* Helper flags for setCalendarEvents */
#define JMAP_CREATE     (1<<0) /* Current request is a create. */
#define JMAP_UPDATE     (1<<1) /* Current request is an update. */
#define JMAP_DESTROY    (1<<2) /* Current request is a destroy. */

/* Return a non-zero value if uid maps to a special-purpose calendar mailbox,
 * that may not be read or modified by the user. */
static int jmap_calendar_isspecial(mbname_t *mbname) {
    if (!mboxname_iscalendarmailbox(mbname_intname(mbname), 0)) return 1;

    const strarray_t *boxes = mbname_boxes(mbname);
    const char *lastname = strarray_nth(boxes, boxes->count - 1);

    /* SCHED_INBOX  and SCHED_OUTBOX end in "/", so trim them */
    if (!strncmp(lastname, SCHED_INBOX, strlen(SCHED_INBOX)-1)) return 1;
    if (!strncmp(lastname, SCHED_OUTBOX, strlen(SCHED_OUTBOX)-1)) return 1;
    if (!strncmp(lastname, MANAGED_ATTACH, strlen(MANAGED_ATTACH)-1)) return 1;
    return 0;
}

struct getcalendars_rock {
    struct jmap_req *req;
    json_t *found;
    struct hash_table *props;
    struct mailbox *mailbox;
    int skip_hidden;
};

static int getcalendars_cb(const mbentry_t *mbentry, void *vrock)
{
    struct getcalendars_rock *rock = vrock;
    mbname_t *mbname = NULL;
    int r = 0;

    /* Only calendars... */
    if (!(mbentry->mbtype & MBTYPE_CALENDAR)) return 0;

    /* ...which are at least readable or visible... */
    int rights = jmap_myrights(rock->req, mbentry);
    if ((rights & DACL_READ) != DACL_READ) {
        return rock->skip_hidden ? 0 : IMAP_PERMISSION_DENIED;
    }

    /* ...and contain VEVENTs. */
    struct buf attrib = BUF_INITIALIZER;
    static const char *calcompset_annot =
        DAV_ANNOT_NS "<" XML_NS_CALDAV ">supported-calendar-component-set";
    unsigned long supported_components = -1; /* ALL component types by default. */
    r = annotatemore_lookupmask(mbentry->name, calcompset_annot,
                                rock->req->accountid, &attrib);
    if (attrib.len) {
        supported_components = strtoul(buf_cstring(&attrib), NULL, 10);
        buf_free(&attrib);
    }
    if (!(supported_components & CAL_COMP_VEVENT)) {
        goto done;
    }

    /* OK, we want this one... */
    mbname = mbname_from_intname(mbentry->name);
    /* ...unless it's one of the special names. */
    if (jmap_calendar_isspecial(mbname)) {
        r = 0;
        goto done;
    }

    json_t *obj = json_pack("{}");

    const strarray_t *boxes = mbname_boxes(mbname);
    const char *id = strarray_nth(boxes, boxes->count-1);
    json_object_set_new(obj, "id", json_string(id));

    if (_wantprop(rock->props, "x-href")) {
        // FIXME - should the x-ref for a shared calendar point
        // to the authenticated user's calendar home?
        char *xhref = jmap_xhref(mbentry->name, NULL);
        json_object_set_new(obj, "x-href", json_string(xhref));
        free(xhref);
    }

    if (_wantprop(rock->props, "name")) {
        struct buf attrib = BUF_INITIALIZER;
        static const char *displayname_annot =
            DAV_ANNOT_NS "<" XML_NS_DAV ">displayname";
        r = annotatemore_lookupmask(mbentry->name, displayname_annot, httpd_userid, &attrib);
        /* fall back to last part of mailbox name */
        if (r || !attrib.len) buf_setcstr(&attrib, id);
        json_object_set_new(obj, "name", json_string(buf_cstring(&attrib)));
        buf_free(&attrib);
    }

    if (_wantprop(rock->props, "color")) {
        struct buf attrib = BUF_INITIALIZER;
        static const char *color_annot =
            DAV_ANNOT_NS "<" XML_NS_APPLE ">calendar-color";
        r = annotatemore_lookupmask(mbentry->name, color_annot, httpd_userid, &attrib);
        if (!r && attrib.len)
            json_object_set_new(obj, "color", json_string(buf_cstring(&attrib)));
        buf_free(&attrib);
    }

    if (_wantprop(rock->props, "sortOrder")) {
        struct buf attrib = BUF_INITIALIZER;
        static const char *order_annot =
            DAV_ANNOT_NS "<" XML_NS_APPLE ">calendar-order";
        r = annotatemore_lookupmask(mbentry->name, order_annot, httpd_userid, &attrib);
        if (!r && attrib.len) {
            char *ptr;
            long val = strtol(buf_cstring(&attrib), &ptr, 10);
            if (ptr && *ptr == '\0') {
                json_object_set_new(obj, "sortOrder", json_integer(val));
            }
            else {
                /* Ignore, but report non-numeric calendar-order values */
                syslog(LOG_WARNING, "sortOrder: strtol(%s) failed", buf_cstring(&attrib));
            }
        }
        buf_free(&attrib);
    }

    if (_wantprop(rock->props, "isVisible")) {
        struct buf attrib = BUF_INITIALIZER;
        static const char *color_annot =
            DAV_ANNOT_NS "<" XML_NS_CALDAV ">X-FM-isVisible";
        r = annotatemore_lookupmask(mbentry->name, color_annot, httpd_userid, &attrib);
        if (!r && attrib.len) {
            const char *val = buf_cstring(&attrib);
            if (!strncmp(val, "true", 4) || !strncmp(val, "1", 1)) {
                json_object_set_new(obj, "isVisible", json_true());
            } else if (!strncmp(val, "false", 5) || !strncmp(val, "0", 1)) {
                json_object_set_new(obj, "isVisible", json_false());
            } else {
                /* Report invalid value and fall back to default. */
                syslog(LOG_WARNING, "isVisible: invalid annotation value: %s", val);
                json_object_set_new(obj, "isVisible", json_string("true"));
            }
        }
        buf_free(&attrib);
    }

    if (_wantprop(rock->props, "mayReadFreeBusy")) {
        json_object_set_new(obj, "mayReadFreeBusy",
                            rights & DACL_READFB ? json_true() : json_false());
    }

    if (_wantprop(rock->props, "mayReadItems")) {
        json_object_set_new(obj, "mayReadItems",
                            rights & DACL_READ ? json_true() : json_false());
    }

    if (_wantprop(rock->props, "mayAddItems")) {
        json_object_set_new(obj, "mayAddItems",
                            rights & DACL_WRITECONT ? json_true() : json_false());
    }

    if (_wantprop(rock->props, "mayModifyItems")) {
        json_object_set_new(obj, "mayModifyItems",
                            rights & DACL_WRITECONT ? json_true() : json_false());
    }

    if (_wantprop(rock->props, "mayRemoveItems")) {
        json_object_set_new(obj, "mayRemoveItems",
                            rights & DACL_RMRSRC ? json_true() : json_false());
    }

    if (_wantprop(rock->props, "mayRename")) {
        json_object_set_new(obj, "mayRename",
                            rights & DACL_RMCOL ? json_true() : json_false());
    }

    if (_wantprop(rock->props, "mayDelete")) {
        json_object_set_new(obj, "mayDelete",
                            rights & DACL_RMCOL ? json_true() : json_false());
    }

    json_array_append_new(rock->found, obj);

done:
    mbname_free(&mbname);
    return r;
}


static int getCalendars(struct jmap_req *req)
{
    struct getcalendars_rock rock = {
        req,
        json_pack("[]") /*found*/,
        NULL            /*props*/,
        NULL            /*mailbox*/,
        1               /*skiphidden */
    };
    int r = 0;

    r = caldav_create_defaultcalendars(req->accountid);
    if (r == IMAP_MAILBOX_NONEXISTENT) {
        /* The account exists but does not have a root mailbox. */
        json_t *err = json_pack("{s:s}", "type", "accountNoCalendars");
        json_array_append_new(req->response, json_pack("[s,o,s]",
                    "error", err, req->tag));
        return 0;
    } else if (r) return r;

    json_t *properties = json_object_get(req->args, "properties");
    if (properties && json_array_size(properties)) {
        rock.props = xzmalloc(sizeof(struct hash_table));
        construct_hash_table(rock.props, json_array_size(properties), 0);
        int i;
        int size = json_array_size(properties);
        for (i = 0; i < size; i++) {
            const char *id = json_string_value(json_array_get(properties, i));
            if (id == NULL) continue;
            /* 1 == properties */
            hash_insert(id, (void *)1, rock.props);
        }
    }

    json_t *want = json_object_get(req->args, "ids");
    json_t *notfound = json_array();
    if (want) {
        size_t i;
        json_t *jval;
        rock.skip_hidden = 0; /* complain about missing ACL rights */
        json_array_foreach(want, i, jval) {
            const char *id = json_string_value(jval);
            /* FIXME - this should probably done everywhere */
            if (!id) {
                json_t *err = json_pack("{s:s, s:[s]}",
                        "type", "invalidArguments", "arguments", "ids");
                json_array_append_new(req->response, json_pack("[s,o,s]",
                            "error", err, req->tag));
                r = 0;
                goto done;
            }
            if (id && id[0] == '#') {
                id = hash_lookup(id + 1, &req->idmap->calendars);
            }
            if (!id) {
                json_array_append(notfound, jval);
                continue;
            }

            char *mboxname = caldav_mboxname(req->accountid, id);
            mbentry_t *mbentry = NULL;

            r = mboxlist_lookup(mboxname, &mbentry, NULL);
            if (r == IMAP_NOTFOUND || !mbentry) {
                json_array_append(notfound, jval);
                r = 0;
                goto doneloop;
            }

            r = getcalendars_cb(mbentry, &rock);
            if (r == IMAP_PERMISSION_DENIED) {
                json_array_append(notfound, jval);
                r = 0;
                goto doneloop;
            }

doneloop:
            if (mbentry) mboxlist_entry_free(&mbentry);
            free(mboxname);
            if (r) goto done;
        }
    }
    else {
        r = jmap_mboxlist(req, &getcalendars_cb, &rock);
        if (r) goto done;
    }

    json_t *calendars = json_pack("{}");
    json_incref(rock.found);
    json_object_set_new(calendars, "accountId", json_string(req->accountid));
    json_object_set_new(calendars, "state", jmap_getstate(req, MBTYPE_CALENDAR));
    json_object_set_new(calendars, "list", rock.found);
    if (json_array_size(notfound)) {
        json_object_set_new(calendars, "notFound", notfound);
    }
    else {
        json_decref(notfound);
        json_object_set_new(calendars, "notFound", json_null());
    }

    json_t *item = json_pack("[]");
    json_array_append_new(item, json_string("calendars"));
    json_array_append_new(item, calendars);
    json_array_append_new(item, json_string(req->tag));

    json_array_append_new(req->response, item);

done:
    if (rock.props) {
        free_hash_table(rock.props, NULL);
        free(rock.props);
    }
    json_decref(rock.found);
    return r;
}

struct calendarupdates_rock {
    jmap_req_t *req;
    modseq_t oldmodseq;
    json_t *changed;
    json_t *removed;
};

static int getcalendarupdates_cb(const mbentry_t *mbentry, void *vrock) {
    struct calendarupdates_rock *rock = (struct calendarupdates_rock *) vrock;
    mbname_t *mbname = NULL;
    jmap_req_t *req = rock->req;
    int r = 0;

    /* Ignore old changes. */
    if (mbentry->foldermodseq <= rock->oldmodseq) {
        goto done;
    }

    /* Ignore mailboxes that are hidden from us */
    int rights = jmap_myrights(req, mbentry);
    if (!(rights & DACL_READ)) return 0;

    /* Ignore any mailboxes that aren't (possibly deleted) calendars. */
    if (!mboxname_iscalendarmailbox(mbentry->name, mbentry->mbtype))
        return 0;

    /* Ignore special-purpose calendar mailboxes. */
    mbname = mbname_from_intname(mbentry->name);
    if (jmap_calendar_isspecial(mbname)) {
        goto done;
    }

    /* Ignore calendars that don't store VEVENTs */
    struct buf attrib = BUF_INITIALIZER;
    static const char *calcompset_annot =
        DAV_ANNOT_NS "<" XML_NS_CALDAV ">supported-calendar-component-set";
    unsigned long supported_components = -1; /* ALL component types by default. */
    r = annotatemore_lookupmask(mbentry->name, calcompset_annot,
                                rock->req->accountid, &attrib);
    if (attrib.len) {
        supported_components = strtoul(buf_cstring(&attrib), NULL, 10);
        buf_free(&attrib);
    }
    if (!(supported_components & CAL_COMP_VEVENT)) {
        goto done;
    }

    const strarray_t *boxes = mbname_boxes(mbname);
    const char *id = strarray_nth(boxes, boxes->count-1);

    /* Report this calendar as changed or removed. */
    if (mbentry->mbtype & MBTYPE_CALENDAR) {
        json_array_append_new(rock->changed, json_string(id));
    } else if (mbentry->mbtype & MBTYPE_DELETED) {
        json_array_append_new(rock->removed, json_string(id));
    }

done:
    mbname_free(&mbname);
    return r;
}

static int getCalendarUpdates(struct jmap_req *req)
{
    int r, pe;
    json_t *invalid;
    const char *since = NULL;
    int dofetch = 0;
    struct buf buf = BUF_INITIALIZER;
    modseq_t oldmodseq = 0;

    r = caldav_create_defaultcalendars(req->accountid);
    if (r == IMAP_MAILBOX_NONEXISTENT) {
        /* The account exists but does not have a root mailbox. */
        json_t *err = json_pack("{s:s}", "type", "accountNoCalendars");
        json_array_append_new(req->response, json_pack("[s,o,s]",
                    "error", err, req->tag));
        return 0;
    } else if (r) return r;

    /* Parse and validate arguments. */
    invalid = json_pack("[]");
    pe = readprop(req->args, "sinceState", 1 /*mandatory*/, invalid, "s", &since);
    if (pe > 0) {
        oldmodseq = atomodseq_t(since);
        if (!oldmodseq) {
            json_array_append_new(invalid, json_string("sinceState"));
        }
    }
    readprop(req->args, "fetchRecords", 0 /*mandatory*/, invalid, "b", &dofetch);
    if (json_array_size(invalid)) {
        json_t *err = json_pack("{s:s, s:o}", "type", "invalidArguments", "arguments", invalid);
        json_array_append_new(req->response, json_pack("[s,o,s]", "error", err, req->tag));
        r = 0;
        goto done;
    }
    json_decref(invalid);

    /* Lookup any updates. */
    char *mboxname = caldav_mboxname(req->accountid, NULL);
    struct calendarupdates_rock rock = {
        req,
        oldmodseq,
        json_pack("[]"),
        json_pack("[]")
    };
    r = mboxlist_mboxtree(mboxname, getcalendarupdates_cb, &rock,
                          MBOXTREE_TOMBSTONES|MBOXTREE_SKIP_ROOT);
    free(mboxname);
    if (r) {
        json_t *err = json_pack("{s:s}", "type", "cannotCalculateChanges");
        json_array_append_new(req->response, json_pack("[s,o,s]", "error", err, req->tag));
        json_decref(rock.changed);
        json_decref(rock.removed);
        goto done;
    }

    /* Create response. */
    json_t *calendarUpdates = json_pack("{}");
    json_object_set_new(calendarUpdates, "accountId", json_string(req->accountid));
    json_object_set_new(calendarUpdates, "oldState", json_string(since));
    json_object_set_new(calendarUpdates, "newState", jmap_getstate(req, MBTYPE_CALENDAR));

    json_object_set_new(calendarUpdates, "changed", rock.changed);
    json_object_set_new(calendarUpdates, "removed", rock.removed);

    json_t *item = json_pack("[]");
    json_array_append_new(item, json_string("calendarUpdates"));
    json_array_append_new(item, calendarUpdates);
    json_array_append_new(item, json_string(req->tag));
    json_array_append_new(req->response, item);

    if (dofetch) {
        struct jmap_req subreq = *req; // struct copy, woot
        subreq.args = json_pack("{}");
        json_object_set(subreq.args, "ids", rock.changed);
        r = getCalendars(&subreq);
        json_decref(subreq.args);
    }

  done:
    buf_free(&buf);
    return r;
}

/* jmap calendar APIs */

/* Update the calendar properties in the calendar mailbox named mboxname.
 * NULL values and negative integers are ignored. Return 0 on success. */
static int setcalendars_update(jmap_req_t *req,
                               const char *mboxname,
                               const char *name,
                               const char *color,
                               int sortOrder,
                               int isVisible)
{
    struct mailbox *mbox = NULL;
    annotate_state_t *astate = NULL;
    struct buf val = BUF_INITIALIZER;
    int r;

    int rights = jmap_myrights_byname(req, mboxname);
    if (!(rights & DACL_READ)) {
        return IMAP_MAILBOX_NONEXISTENT;
    } else if (!(rights & DACL_WRITE)) {
        return IMAP_PERMISSION_DENIED;
    }

    r = mailbox_open_iwl(mboxname, &mbox);
    if (r) {
        syslog(LOG_ERR, "mailbox_open_iwl(%s) failed: %s",
                mboxname, error_message(r));
        return r;
    }

    r = mailbox_get_annotate_state(mbox, 0, &astate);
    if (r) {
        syslog(LOG_ERR, "IOERROR: failed to open annotations %s: %s",
                mbox->name, error_message(r));
    }
    /* name */
    if (!r && name) {
        buf_setcstr(&val, name);
        static const char *displayname_annot =
            DAV_ANNOT_NS "<" XML_NS_DAV ">displayname";
        r = annotate_state_writemask(astate, displayname_annot, httpd_userid, &val);
        if (r) {
            syslog(LOG_ERR, "failed to write annotation %s: %s",
                    displayname_annot, error_message(r));
        }
        buf_reset(&val);
    }
    /* color */
    if (!r && color) {
        buf_setcstr(&val, color);
        static const char *color_annot =
            DAV_ANNOT_NS "<" XML_NS_APPLE ">calendar-color";
        r = annotate_state_writemask(astate, color_annot, httpd_userid, &val);
        if (r) {
            syslog(LOG_ERR, "failed to write annotation %s: %s",
                    color_annot, error_message(r));
        }
        buf_reset(&val);
    }
    /* sortOrder */
    if (!r && sortOrder >= 0) {
        buf_printf(&val, "%d", sortOrder);
        static const char *sortOrder_annot =
            DAV_ANNOT_NS "<" XML_NS_APPLE ">calendar-order";
        r = annotate_state_writemask(astate, sortOrder_annot, httpd_userid, &val);
        if (r) {
            syslog(LOG_ERR, "failed to write annotation %s: %s",
                    sortOrder_annot, error_message(r));
        }
        buf_reset(&val);
    }
    /* isVisible */
    if (!r && isVisible >= 0) {
        buf_setcstr(&val, isVisible ? "true" : "false");
        static const char *sortOrder_annot =
            DAV_ANNOT_NS "<" XML_NS_CALDAV ">X-FM-isVisible";
        r = annotate_state_writemask(astate, sortOrder_annot, httpd_userid, &val);
        if (r) {
            syslog(LOG_ERR, "failed to write annotation %s: %s",
                    sortOrder_annot, error_message(r));
        }
        buf_reset(&val);
    }

    buf_free(&val);
    if (r) {
        mailbox_abort(mbox);
    }
    mailbox_close(&mbox);
    return r;
}

/* Delete the calendar mailbox named mboxname for the userid in req. */
static int setcalendars_destroy(jmap_req_t *req, const char *mboxname) {
    int r, rights;

    rights = jmap_myrights_byname(req, mboxname);
    if (!(rights & DACL_READ)) {
        return IMAP_NOTFOUND;
    } else if (!(rights & DACL_RMCOL)) {
        return IMAP_PERMISSION_DENIED;
    }

    struct caldav_db *db = caldav_open_userid(req->userid);
    if (!db) {
        syslog(LOG_ERR, "caldav_open_mailbox failed for user %s", req->userid);
        return IMAP_INTERNAL;
    }
    /* XXX 
     * JMAP spec says that: "A calendar MAY be deleted that is currently
     * associated with one or more events. In this case, the events belonging
     * to this calendar MUST also be deleted. Conceptually, this MUST happen
     * prior to the calendar itself being deleted, and MUST generate a push
     * event that modifies the calendarState for the account, and has a
     * clientId of null, to indicate that a change has been made to the
     * calendar data not explicitly requested by the client."
     *
     * Need the Events API for this requirement.
     */
    r = caldav_delmbox(db, mboxname);
    if (r) {
        syslog(LOG_ERR, "failed to delete mailbox from caldav_db: %s",
                error_message(r));
        return r;
    }
    jmap_myrights_delete(req, mboxname);

    struct mboxevent *mboxevent = mboxevent_new(EVENT_MAILBOX_DELETE);
    if (mboxlist_delayed_delete_isenabled()) {
        r = mboxlist_delayed_deletemailbox(mboxname,
                httpd_userisadmin || httpd_userisproxyadmin,
                httpd_userid, req->authstate, mboxevent,
                1 /* checkacl */, 0 /* local_only */, 0 /* force */);
    } else {
        r = mboxlist_deletemailbox(mboxname,
                httpd_userisadmin || httpd_userisproxyadmin,
                httpd_userid, req->authstate, mboxevent,
                1 /* checkacl */, 0 /* local_only */, 0 /* force */);
    }
    mboxevent_free(&mboxevent);

    int rr = caldav_close(db);
    if (!r) r = rr;

    return r;
}

static int setCalendars(struct jmap_req *req)
{
    int r = 0;
    json_t *set = NULL;

    json_t *state = json_object_get(req->args, "ifInState");
    if (state && jmap_cmpstate(req, state, MBTYPE_CALENDAR)) {
        json_array_append_new(req->response, json_pack("[s, {s:s}, s]",
                    "error", "type", "stateMismatch", req->tag));
        goto done;
    }
    set = json_pack("{s:s}", "accountId", req->accountid);
    json_object_set_new(set, "oldState", jmap_getstate(req, MBTYPE_CALENDAR));

    r = caldav_create_defaultcalendars(req->accountid);
    if (r == IMAP_MAILBOX_NONEXISTENT) {
        /* The account exists but does not have a root mailbox. */
        json_t *err = json_pack("{s:s}", "type", "accountNoCalendars");
        json_array_append_new(req->response, json_pack("[s,o,s]",
                    "error", err, req->tag));
        return 0;
    } else if (r) return r;

    json_t *create = json_object_get(req->args, "create");
    if (create) {
        json_t *created = json_pack("{}");
        json_t *notCreated = json_pack("{}");
        json_t *record;

        const char *key;
        json_t *arg;
        json_object_foreach(create, key, arg) {
            /* Validate calendar id. */
            if (!strlen(key)) {
                json_t *err= json_pack("{s:s}", "type", "invalidArguments");
                json_object_set_new(notCreated, key, err);
                continue;
            }

            /* Parse and validate properties. */
            json_t *invalid = json_pack("[]");
            const char *name = NULL;
            const char *color = NULL;
            int32_t sortOrder = -1;
            int isVisible = 0;
            int pe; /* parse error */
            short flag;

            /* Mandatory properties. */
            pe = readprop(arg, "name", 1,  invalid, "s", &name);
            if (pe > 0 && strnlen(name, 256) == 256) {
                json_array_append_new(invalid, json_string("name"));
            }

            readprop(arg, "color", 1,  invalid, "s", &color);

            pe = readprop(arg, "sortOrder", 1,  invalid, "i", &sortOrder);
            if (pe > 0 && sortOrder < 0) {
                json_array_append_new(invalid, json_string("sortOrder"));
            }
            pe = readprop(arg, "isVisible", 1,  invalid, "b", &isVisible);
            if (pe > 0 && !isVisible) {
                json_array_append_new(invalid, json_string("isVisible"));
            }
            /* Optional properties. If present, these MUST be set to true. */
            flag = 1; readprop(arg, "mayReadFreeBusy", 0,  invalid, "b", &flag);
            if (!flag) {
                json_array_append_new(invalid, json_string("mayReadFreeBusy"));
            }
            flag = 1; readprop(arg, "mayReadItems", 0,  invalid, "b", &flag);
            if (!flag) {
                json_array_append_new(invalid, json_string("mayReadItems"));
            }
            flag = 1; readprop(arg, "mayAddItems", 0,  invalid, "b", &flag);
            if (!flag) {
                json_array_append_new(invalid, json_string("mayAddItems"));
            }
            flag = 1; readprop(arg, "mayModifyItems", 0,  invalid, "b", &flag);
            if (!flag) {
                json_array_append_new(invalid, json_string("mayModifyItems"));
            }
            flag = 1; readprop(arg, "mayRemoveItems", 0,  invalid, "b", &flag);
            if (!flag) {
                json_array_append_new(invalid, json_string("mayRemoveItems"));
            }
            flag = 1; readprop(arg, "mayRename", 0,  invalid, "b", &flag);
            if (!flag) {
                json_array_append_new(invalid, json_string("mayRename"));
            }
            flag = 1; readprop(arg, "mayDelete", 0,  invalid, "b", &flag);
            if (!flag) {
                json_array_append_new(invalid, json_string("mayDelete"));
            }

            /* Report any property errors and bail out. */
            if (json_array_size(invalid)) {
                json_t *err = json_pack("{s:s, s:o}",
                        "type", "invalidProperties", "properties", invalid);
                json_object_set_new(notCreated, key, err);
                continue;
            }
            json_decref(invalid);

            /* Prepare the ACL for this calendar */
            struct buf acl = BUF_INITIALIZER;
            if (strcmp(req->accountid, req->userid)) {
                /* Make sure we are allowed to create the calendar */
                char *parentname = caldav_mboxname(req->accountid, NULL);
                mbentry_t *mbparent = NULL;
                mboxlist_lookup(parentname, &mbparent, NULL);
                free(parentname);
                int rights = jmap_myrights(req, mbparent);
                if (!(rights & DACL_MKCOL)) {
                    json_t *err = json_pack("{s:s}", "type", "accountReadOnly");
                    json_object_set_new(notCreated, key, err);
                    mboxlist_entry_free(&mbparent);
                    continue;
                }
                /* Copy the calendar home ACL for this shared calendar */
                buf_setcstr(&acl, mbparent->acl);
                mboxlist_entry_free(&mbparent);
            } else {
                /* Users may always create their own calendars */
                char rights[100];
                cyrus_acl_masktostr(ACL_ALL | DACL_READFB, rights);
                buf_printf(&acl, "%s\t%s\t", httpd_userid, rights);
                cyrus_acl_masktostr(DACL_READFB, rights);
                buf_printf(&acl, "%s\t%s\t", "anyone", rights);
            }

            /* Create the calendar */
            char *uid = xstrdup(makeuuid());
            char *mboxname = caldav_mboxname(req->accountid, uid);
            r = mboxlist_createsync(mboxname, MBTYPE_CALENDAR,
                    NULL /* partition */,
                    req->userid, req->authstate,
                    0 /* options */, 0 /* uidvalidity */,
                    0 /* highestmodseq */, buf_cstring(&acl),
                    NULL /* uniqueid */, 0 /* local_only */,
                    NULL /* mboxptr */);
            buf_free(&acl);
            if (r) {
                syslog(LOG_ERR, "IOERROR: failed to create %s (%s)",
                        mboxname, error_message(r));
                if (r == IMAP_PERMISSION_DENIED) {
                    json_t *err = json_pack("{s:s}", "type", "accountReadOnly");
                    json_object_set_new(notCreated, key, err);
                }
                free(mboxname);
                goto done;
            }
            r = setcalendars_update(req, mboxname, name, color, sortOrder, isVisible);
            if (r) {
                free(uid);
                int rr = mboxlist_delete(mboxname);
                if (rr) {
                    syslog(LOG_ERR, "could not delete mailbox %s: %s",
                            mboxname, error_message(rr));
                }
                free(mboxname);
                goto done;
            }

            free(mboxname);

            /* Report calendar as created. */
            record = json_pack("{s:s}", "id", uid);
            json_object_set_new(created, key, record);
            /* hash_insert takes ownership of uid. */
            hash_insert(key, uid, &req->idmap->calendars);
        }

        if (json_object_size(created)) {
            json_object_set(set, "created", created);
        }
        json_decref(created);

        if (json_object_size(notCreated)) {
            json_object_set(set, "notCreated", notCreated);
        }
        json_decref(notCreated);
    }

    json_t *update = json_object_get(req->args, "update");
    if (update) {
        json_t *updated = json_pack("{}");
        json_t *notUpdated = json_pack("{}");

        const char *uid;
        json_t *arg;
        json_object_foreach(update, uid, arg) {

            /* Validate uid */
            if (!uid) {
                continue;
            }
            if (uid && uid[0] == '#') {
                const char *newuid = hash_lookup(uid + 1, &req->idmap->calendars);
                if (!newuid) {
                    json_t *err = json_pack("{s:s}", "type", "notFound");
                    json_object_set_new(notUpdated, uid, err);
                    continue;
                }
                uid = newuid;
            }

            /* Parse and validate properties. */
            json_t *invalid = json_pack("[]");

            const char *name = NULL;
            const char *color = NULL;
            int32_t sortOrder = -1;
            int isVisible = -1;
            int flag;
            int pe = 0; /* parse error */
            pe = readprop(arg, "name", 0,  invalid, "s", &name);
            if (pe > 0 && strnlen(name, 256) == 256) {
                json_array_append_new(invalid, json_string("name"));
            }
            readprop(arg, "color", 0,  invalid, "s", &color);
            pe = readprop(arg, "sortOrder", 0,  invalid, "i", &sortOrder);
            if (pe > 0 && sortOrder < 0) {
                json_array_append_new(invalid, json_string("sortOrder"));
            }
            readprop(arg, "isVisible", 0,  invalid, "b", &isVisible);

            /* The mayFoo properties are immutable and MUST NOT set. */
            pe = readprop(arg, "mayReadFreeBusy", 0,  invalid, "b", &flag);
            if (pe > 0) {
                json_array_append_new(invalid, json_string("mayReadFreeBusy"));
            }
            pe = readprop(arg, "mayReadItems", 0,  invalid, "b", &flag);
            if (pe > 0) {
                json_array_append_new(invalid, json_string("mayReadItems"));
            }
            pe = readprop(arg, "mayAddItems", 0,  invalid, "b", &flag);
            if (pe > 0) {
                json_array_append_new(invalid, json_string("mayAddItems"));
            }
            pe = readprop(arg, "mayModifyItems", 0,  invalid, "b", &flag);
            if (pe > 0) {
                json_array_append_new(invalid, json_string("mayModifyItems"));
            }
            pe = readprop(arg, "mayRemoveItems", 0,  invalid, "b", &flag);
            if (pe > 0) {
                json_array_append_new(invalid, json_string("mayRemoveItems"));
            }
            pe = readprop(arg, "mayRename", 0,  invalid, "b", &flag);
            if (pe > 0) {
                json_array_append_new(invalid, json_string("mayRename"));
            }
            pe = readprop(arg, "mayDelete", 0,  invalid, "b", &flag);
            if (pe > 0) {
                json_array_append_new(invalid, json_string("mayDelete"));
            }

            /* Report any property errors and bail out. */
            if (json_array_size(invalid)) {
                json_t *err = json_pack("{s:s, s:o}",
                        "type", "invalidProperties", "properties", invalid);
                json_object_set_new(notUpdated, uid, err);
                continue;
            }
            json_decref(invalid);

            /* Make sure we don't mess up special calendars */
            char *mboxname = caldav_mboxname(req->accountid, uid);
            mbname_t *mbname = mbname_from_intname(mboxname);
            if (!mbname || jmap_calendar_isspecial(mbname)) {
                json_t *err = json_pack("{s:s}", "type", "notFound");
                json_object_set_new(notUpdated, uid, err);
                mbname_free(&mbname);
                free(mboxname);
                continue;
            }
            mbname_free(&mbname);

            /* Update the calendar */
            r = setcalendars_update(req, mboxname, name, color, sortOrder, isVisible);
            free(mboxname);
            if (r == IMAP_NOTFOUND || r == IMAP_MAILBOX_NONEXISTENT) {
                json_t *err = json_pack("{s:s}", "type", "notFound");
                json_object_set_new(notUpdated, uid, err);
                r = 0;
                continue;
            }
            else if (r == IMAP_PERMISSION_DENIED) {
                json_t *err = json_pack("{s:s}", "type", "accountReadOnly");
                json_object_set_new(notUpdated, uid, err);
                r = 0;
                continue;
            }

            /* Report calendar as updated. */
            json_object_set_new(updated, uid, json_null());
        }

        if (json_object_size(updated)) {
            json_object_set(set, "updated", updated);
        }
        json_decref(updated);
        if (json_object_size(notUpdated)) {
            json_object_set(set, "notUpdated", notUpdated);
        }
        json_decref(notUpdated);
    }

    json_t *destroy = json_object_get(req->args, "destroy");
    if (destroy) {
        json_t *destroyed = json_pack("[]");
        json_t *notDestroyed = json_pack("{}");

        size_t index;
        json_t *juid;

        json_array_foreach(destroy, index, juid) {

            /* Validate uid */
            const char *uid = json_string_value(juid);
            if (!uid) {
                continue;
            }
            if (uid && uid[0] == '#') {
                const char *newuid = hash_lookup(uid + 1, &req->idmap->calendars);
                if (!newuid) {
                    json_t *err = json_pack("{s:s}", "type", "notFound");
                    json_object_set_new(notDestroyed, uid, err);
                    continue;
                }
                uid = newuid;
            }

            /* Do not allow to remove the default calendar. */
            char *mboxname = caldav_mboxname(req->accountid, NULL);
            static const char *defaultcal_annot =
                DAV_ANNOT_NS "<" XML_NS_CALDAV ">schedule-default-calendar";
            struct buf attrib = BUF_INITIALIZER;
            r = annotatemore_lookupmask(mboxname, defaultcal_annot, req->accountid, &attrib);
            free(mboxname);
            const char *defaultcal = "Default";
            if (!r && attrib.len) {
                defaultcal = buf_cstring(&attrib);
            }
            if (!strcmp(uid, defaultcal)) {
                /* XXX - The isDefault set error is not documented in the spec. */
                json_t *err = json_pack("{s:s}", "type", "isDefault");
                json_object_set_new(notDestroyed, uid, err);
                buf_free(&attrib);
                continue;
            }
            buf_free(&attrib);

            /* Make sure we don't delete special calendars */
            mboxname = caldav_mboxname(req->accountid, uid);
            mbname_t *mbname = mbname_from_intname(mboxname);
            if (!mbname || jmap_calendar_isspecial(mbname)) {
                json_t *err = json_pack("{s:s}", "type", "notFound");
                json_object_set_new(notDestroyed, uid, err);
                mbname_free(&mbname);
                free(mboxname);
                continue;
            }
            mbname_free(&mbname);

            /* Destroy calendar. */
            r = setcalendars_destroy(req, mboxname);
            free(mboxname);
            if (r == IMAP_NOTFOUND || r == IMAP_MAILBOX_NONEXISTENT) {
                json_t *err = json_pack("{s:s}", "type", "notFound");
                json_object_set_new(notDestroyed, uid, err);
                r = 0;
                continue;
            } else if (r == IMAP_PERMISSION_DENIED) {
                json_t *err = json_pack("{s:s}", "type", "accountReadOnly");
                json_object_set_new(notDestroyed, uid, err);
                r = 0;
                continue;
            } else if (r) {
                goto done;
            }

            /* Report calendar as destroyed. */
            json_array_append_new(destroyed, json_string(uid));
        }

        if (json_array_size(destroyed)) {
            json_object_set(set, "destroyed", destroyed);
        }
        json_decref(destroyed);
        if (json_object_size(notDestroyed)) {
            json_object_set(set, "notDestroyed", notDestroyed);
        }
        json_decref(notDestroyed);
    }

    /* Set newState field in calendarsSet. */
    if (json_object_get(set, "created") ||
        json_object_get(set, "updated") ||
        json_object_get(set, "destroyed")) {

        r = jmap_bumpstate(req, MBTYPE_CALENDAR);
        if (r) goto done;
    }
    json_object_set_new(set, "newState", jmap_getstate(req, MBTYPE_CALENDAR));

    json_incref(set);
    json_t *item = json_pack("[]");
    json_array_append_new(item, json_string("calendarsSet"));
    json_array_append_new(item, set);
    json_array_append_new(item, json_string(req->tag));
    json_array_append_new(req->response, item);

done:
    if (set) json_decref(set);
    return r;
}

/* FIXME dup from jmapical.c */
/* Convert the JMAP local datetime in buf to tm time. Return non-zero on success. */
static int localdate_to_tm(const char *buf, struct tm *tm) {
    /* Initialize tm. We don't know about daylight savings time here. */
    memset(tm, 0, sizeof(struct tm));
    tm->tm_isdst = -1;

    /* Parse LocalDate. */
    const char *p = strptime(buf, "%Y-%m-%dT%H:%M:%S", tm);
    if (!p || *p) {
        return 0;
    }
    return 1;
}

/* FIXME dup from jmapical.c */
static int localdate_to_icaltime(const char *buf,
                                 icaltimetype *dt,
                                 icaltimezone *tz,
                                 int is_allday) {
    struct tm tm;
    int r;
    char *s = NULL;
    icaltimetype tmp;
    int is_utc;
    size_t n;

    r = localdate_to_tm(buf, &tm);
    if (!r) return 0;

    if (is_allday && (tm.tm_sec || tm.tm_min || tm.tm_hour)) {
        return 0;
    }

    is_utc = tz == icaltimezone_get_utc_timezone();

    /* Can't use icaltime_from_timet_with_zone since it tries to convert
     * t from UTC into tz. Let's feed ical a DATETIME string, instead. */
    s = xcalloc(19, sizeof(char));
    n = strftime(s, 18, "%Y%m%dT%H%M%S", &tm);
    if (is_utc) {
        s[n]='Z';
    }
    tmp = icaltime_from_string(s);
    free(s);
    if (icaltime_is_null_time(tmp)) {
        return 0;
    }
    tmp.zone = tz;
    tmp.is_date = is_allday;
    *dt = tmp;
    return 1;
}

/* FIXME dup from jmapical.c */
static int utcdate_to_icaltime(const char *src,
                               icaltimetype *dt)
{
    struct buf buf = BUF_INITIALIZER;
    size_t len = strlen(src);
    int r;
    icaltimezone *utc = icaltimezone_get_utc_timezone();

    if (!len || src[len-1] != 'Z') {
        return 0;
    }

    buf_setmap(&buf, src, len-1);
    r = localdate_to_icaltime(buf_cstring(&buf), dt, utc, 0);
    buf_free(&buf);
    return r;
}

struct getcalendarevents_rock {
    struct jmap_req *req;
    json_t *found;
    struct hash_table *props;
    struct mailbox *mailbox;
    int check_acl;
};

static int getcalendarevents_cb(void *vrock, struct caldav_data *cdata)
{
<<<<<<< HEAD
    struct calendars_rock *crock = (struct calendars_rock *)rock;
=======
    struct getcalendarevents_rock *rock = vrock;
    struct index_record record;
>>>>>>> a6437120
    int r = 0;
    icalcomponent* ical = NULL;
    json_t *obj, *jprops = NULL;
    jmapical_err_t err;
    jmap_req_t *req = rock->req;

    if (!cdata->dav.alive) {
        return 0;
    }

    /* Check mailbox ACL rights */
    int rights = jmap_myrights_byname(req, cdata->dav.mailbox);
    if (!(rights & DACL_READ))
        return 0;

    /* Open calendar mailbox. */
    if (!rock->mailbox || strcmp(rock->mailbox->name, cdata->dav.mailbox)) {
        mailbox_close(&rock->mailbox);
        r = mailbox_open_irl(cdata->dav.mailbox, &rock->mailbox);
        if (r) goto done;
    }

<<<<<<< HEAD
    crock->rows++;

    /* Load message containing the resource and parse iCal data */
    ical = caldav_record_to_ical(crock->mailbox, cdata, httpd_userid, NULL);
    if (!ical) {
        syslog(LOG_ERR, "caldav_record_to_ical failed for record %u:%s",
                cdata->dav.imap_uid, crock->mailbox->name);
=======
    /* Locate calendar event ical data in mailbox. */
    r = mailbox_find_index_record(rock->mailbox, cdata->dav.imap_uid, &record);
    if (r) goto done;

    /* Load VEVENT from record. */
    ical = record_to_ical(rock->mailbox, &record, NULL);
    if (!ical) {
        syslog(LOG_ERR, "record_to_ical failed for record %u:%s",
                cdata->dav.imap_uid, rock->mailbox->name);
>>>>>>> a6437120
        r = IMAP_INTERNAL;
        goto done;
    }

    /* Convert to JMAP */
    memset(&err, 0, sizeof(jmapical_err_t));
    if (rock->props) {
        /* XXX That's clumsy: the JMAP properties have already been converted
         * to a Cyrus hash, but the jmapical API requires a JSON object. */
        strarray_t *keys = hash_keys(rock->props);
        int i;
        jprops = json_pack("{}");
        for (i = 0; i < strarray_size(keys); i++) {
            json_object_set(jprops, strarray_nth(keys, i), json_null());
        }
        strarray_free(keys);
    }
    obj = jmapical_tojmap(ical, jprops,  &err);
    if (!obj || err.code) {
        syslog(LOG_ERR, "jmapical_tojson: %s\n", jmapical_strerror(err.code));
        r = IMAP_INTERNAL;
        goto done;
    }
    icalcomponent_free(ical);
    ical = NULL;

    /* Add participant id */
    if (_wantprop(rock->props, "participantId") && rock->req->userid) {
        const char *userid = rock->req->userid;
        const char *id;
        json_t *p;
        struct buf buf = BUF_INITIALIZER;

        json_object_foreach(json_object_get(obj, "participants"), id, p) {
            struct caldav_sched_param sparam;
            const char *addr;

            addr = json_string_value(json_object_get(p, "email"));
            if (!addr) continue;

            buf_setcstr(&buf, "mailto:");
            buf_appendcstr(&buf, addr);

            bzero(&sparam, sizeof(struct caldav_sched_param));
            if (caladdress_lookup(addr, &sparam, userid) || !sparam.isyou) {
                sched_param_free(&sparam);
                continue;
            }

            /* First participant that matches isyou wins */
            json_object_set_new(obj, "participantId", json_string(id));
            sched_param_free(&sparam);
            break;
        }

        buf_free(&buf);
    }

    /* Add JMAP-only fields. */
    if (_wantprop(rock->props, "x-href")) {
        char *xhref = jmap_xhref(cdata->dav.mailbox, cdata->dav.resource);
        json_object_set_new(obj, "x-href", json_string(xhref));
        free(xhref);
    }
    if (_wantprop(rock->props, "calendarId")) {
        json_object_set_new(obj, "calendarId", json_string(strrchr(cdata->dav.mailbox, '.')+1));
    }
    json_object_set_new(obj, "id", json_string(cdata->ical_uid));

    /* Add JMAP event to response */
    json_array_append_new(rock->found, obj);

done:
    if (ical) icalcomponent_free(ical);
    if (jprops) json_decref(jprops);
    return r;
}

static int getCalendarEvents(struct jmap_req *req)
{
    struct getcalendarevents_rock rock = {
        req,
        json_pack("[]") /*found*/,
        NULL            /*props*/,
        NULL            /*mailbox*/,
        strcmp(req->accountid, req->userid) /*checkacl*/,
    };
    int r = 0;

    r = caldav_create_defaultcalendars(req->accountid);
    if (r == IMAP_MAILBOX_NONEXISTENT) {
        /* The account exists but does not have a root mailbox. */
        json_t *err = json_pack("{s:s}", "type", "accountNoCalendars");
        json_array_append_new(req->response, json_pack("[s,o,s]",
                    "error", err, req->tag));
        return 0;
    } else if (r) return r;

    json_t *properties = json_object_get(req->args, "properties");
    if (properties && json_array_size(properties)) {
        rock.props = xzmalloc(sizeof(struct hash_table));
        construct_hash_table(rock.props, json_array_size(properties), 0);
        int i;
        int size = json_array_size(properties);
        for (i = 0; i < size; i++) {
            const char *id = json_string_value(json_array_get(properties, i));
            if (id == NULL) continue;
            /* 1 == properties */
            hash_insert(id, (void *)1, rock.props);
        }
    }

    struct caldav_db *db = caldav_open_userid(req->accountid);
    if (!db) {
        syslog(LOG_ERR, "caldav_open_mailbox failed for user %s", req->accountid);
        r = IMAP_INTERNAL;
        goto done;
    }

    json_t *want = json_object_get(req->args, "ids");
    json_t *notfound = json_array();
    if (want) {
        size_t i;
        json_t *jval;
        json_array_foreach(want, i, jval) {
            const char *id = json_string_value(jval);
            if (id && id[0] == '#') {
                id = hash_lookup(id + 1, &req->idmap->calendarevents);
            }
            if (!id) continue;
            size_t nfound = json_array_size(rock.found);
            r = caldav_get_events(db, NULL, id, &getcalendarevents_cb, &rock);
            if (r || nfound == json_array_size(rock.found)) {
                json_array_append_new(notfound, json_string(id));
            }
        }
    } else {
        r = caldav_get_events(db, NULL, NULL, &getcalendarevents_cb, &rock);
        if (r) goto done;
    }

    json_t *events = json_pack("{}");
    json_object_set_new(events, "state", jmap_getstate(req, MBTYPE_CALENDAR));

    json_incref(rock.found);
    json_object_set_new(events, "accountId", json_string(req->accountid));
    json_object_set_new(events, "list", rock.found);
    if (json_array_size(notfound)) {
        json_object_set_new(events, "notFound", notfound);
    } else {
        json_decref(notfound);
        json_object_set_new(events, "notFound", json_null());
    }

    json_t *item = json_pack("[]");
    json_array_append_new(item, json_string("calendarEvents"));
    json_array_append_new(item, events);
    json_array_append_new(item, json_string(req->tag));

    json_array_append_new(req->response, item);

done:
    if (rock.props) {
        free_hash_table(rock.props, NULL);
        free(rock.props);
    }
    json_decref(rock.found);
    if (db) caldav_close(db);
    if (rock.mailbox) mailbox_close(&rock.mailbox);
    return r;
}

static int setcalendarevents_schedule(jmap_req_t *req,
                                      char **schedaddrp,
                                      icalcomponent *oldical,
                                      icalcomponent *ical,
                                      int mode)
{
    /* Determine if any scheduling is required. */
    icalcomponent *src = mode & JMAP_DESTROY ? oldical : ical;
    icalcomponent *comp = icalcomponent_get_first_component(src, ICAL_VEVENT_COMPONENT);
    icalproperty *prop = icalcomponent_get_first_property(comp, ICAL_ORGANIZER_PROPERTY);
    if (!prop) return 0;
    const char *organizer = icalproperty_get_organizer(prop);
    if (!organizer) return 0;
    if (!strncasecmp(organizer, "mailto:", 7)) organizer += 7;

    if (!*schedaddrp) {
        const char **hdr = spool_getheader(req->txn->req_hdrs, "Schedule-Address");
        if (hdr) *schedaddrp = xstrdup(hdr[0]);
    }

    /* XXX - after legacy records are gone, we can strip this and just not send a
     * cancellation if deleting a record which was never replied to... */
    if (!*schedaddrp) {
        /* userid corresponding to target */
        *schedaddrp = xstrdup(req->userid);

        /* or overridden address-set for target user */
        const char *annotname = DAV_ANNOT_NS "<" XML_NS_CALDAV ">calendar-user-address-set";
        char *mailboxname = caldav_mboxname(*schedaddrp, NULL);
        struct buf buf = BUF_INITIALIZER;
        int r = annotatemore_lookupmask(mailboxname, annotname,
                                        *schedaddrp, &buf);
        free(mailboxname);
        if (!r && buf.len > 7 && !strncasecmp(buf_cstring(&buf), "mailto:", 7)) {
            free(*schedaddrp);
            *schedaddrp = xstrdup(buf_cstring(&buf) + 7);
        }
        buf_free(&buf);
    }

    /* Validate create/update. */
    if (oldical && (mode & (JMAP_CREATE|JMAP_UPDATE))) {
        /* Don't allow ORGANIZER to be changed */
        const char *oldorganizer = NULL;

        icalcomponent *oldcomp = NULL;
        icalproperty *prop = NULL;
        oldcomp = icalcomponent_get_first_component(oldical, ICAL_VEVENT_COMPONENT);
        if (oldcomp) prop = icalcomponent_get_first_property(oldcomp, ICAL_ORGANIZER_PROPERTY);
        if (prop) oldorganizer = icalproperty_get_organizer(prop);
        if (oldorganizer) {
            if (!strncasecmp(oldorganizer, "mailto:", 7)) oldorganizer += 7;
            if (strcasecmp(oldorganizer, organizer)) {
                /* XXX This should become a set error. */
                return 0;
            }
        }
    }

    if (organizer &&
            /* XXX Hack for Outlook */ icalcomponent_get_first_invitee(comp)) {
        /* Send scheduling message. */
        if (!strcmpsafe(organizer, *schedaddrp)) {
            /* Organizer scheduling object resource */
            sched_request(req->userid, *schedaddrp, oldical, ical);
        } else {
            /* Attendee scheduling object resource */
            sched_reply(req->userid, *schedaddrp, oldical, ical);
        }
    }

    return 0;
}

static int setcalendarevents_create(jmap_req_t *req,
                                    json_t *event,
                                    struct caldav_db *db,
                                    char **uidptr,
                                    json_t *invalid)
{
    int r, pe;
    int needrights = DACL_WRITE;
    char *uid = NULL;

    struct mailbox *mbox = NULL;
    char *mboxname = NULL;
    char *resource = NULL;

    icalcomponent *oldical = NULL;
    icalcomponent *ical = NULL;
    const char *calendarId = NULL;
    char *schedule_address = NULL;

    if ((uid = (char *) json_string_value(json_object_get(event, "uid")))) {
        /* Use custom iCalendar UID from request object */
        uid = xstrdup(uid);
    }  else {
        /* Create a iCalendar UID */
        uid = xstrdup(makeuuid());
    }

    /* Validate calendarId */
    pe = readprop(event, "calendarId", 1, invalid, "s", &calendarId);
    if (pe > 0 && *calendarId &&*calendarId == '#') {
        calendarId = (const char *) hash_lookup(calendarId + 1, &req->idmap->calendars);
        if (!calendarId) {
            json_array_append_new(invalid, json_string("calendarId"));
        }
    }
    if (json_array_size(invalid)) {
        free(uid);
        *uidptr = NULL;
        return 0;
    }

    /* Determine mailbox and resource name of calendar event. */
    struct buf buf = BUF_INITIALIZER;
    mboxname = caldav_mboxname(req->accountid, calendarId);
    buf_printf(&buf, "%s.ics", uid);
    resource = buf_newcstring(&buf);
    buf_free(&buf);

    /* Check permissions. */
    int rights = jmap_myrights_byname(req, mboxname);
    if (!(rights & needrights)) {
        json_array_append_new(invalid, json_string("calendarId"));
        free(uid);
        r = 0; goto done;
    }

    /* Open mailbox for writing */
    r = mailbox_open_iwl(mboxname, &mbox);
    if (r) {
        syslog(LOG_ERR, "mailbox_open_iwl(%s) failed: %s",
                mboxname, error_message(r));
        goto done;
    }

    /* Convert the JMAP calendar event to ical. */
    jmapical_err_t err;
    memset(&err, 0, sizeof(jmapical_err_t));

    if (!json_object_get(event, "uid")) {
        json_object_set_new(event, "uid", json_string(uid));
    }
    ical = jmapical_toical(event, oldical, &err);

    if (err.code == JMAPICAL_ERROR_PROPS) {
        json_array_extend(invalid, err.props);
        json_decref(err.props);
        free(uid);
        r = 0; goto done;
    } else if (err.code) {
        syslog(LOG_ERR, "jmapical_toical: %s", jmapical_strerror(err.code));
        r = IMAP_INTERNAL;
        goto done;
    }

    /* Handle scheduling. */
    r = setcalendarevents_schedule(req, &schedule_address, oldical, ical, JMAP_CREATE);
    if (r) goto done;

    /* Store the VEVENT. */
    struct transaction_t txn;
    memset(&txn, 0, sizeof(struct transaction_t));
    txn.req_hdrs = spool_new_hdrcache();
    /* XXX - fix userid */
    r = caldav_store_resource(&txn, ical, mbox, resource, db, 0, schedule_address);
    spool_free_hdrcache(txn.req_hdrs);
    buf_free(&txn.buf);
    if (r && r != HTTP_CREATED && r != HTTP_NO_CONTENT) {
        r = IMAP_INTERNAL;
        goto done;
    }
    r = 0;
    *uidptr = uid;

done:
    if (r) free(uid);
    if (mbox) mailbox_close(&mbox);
    if (ical) icalcomponent_free(ical);
    free(schedule_address);
    free(resource);
    free(mboxname);
    return r;
}

static int setcalendarevents_update(jmap_req_t *req,
                                    json_t *event,
                                    const char *id,
                                    struct caldav_db *db,
                                    json_t *invalid)
{
    int r, pe;
    int needrights = DACL_RMRSRC|DACL_WRITE;

    struct caldav_data *cdata = NULL;
    struct mailbox *mbox = NULL;
    char *mboxname = NULL;
    struct mailbox *dstmbox = NULL;
    char *dstmboxname = NULL;
    struct mboxevent *mboxevent = NULL;
    char *resource = NULL;

    icalcomponent *oldical = NULL;
    icalcomponent *ical = NULL;
    struct index_record record;
    const char *calendarId = NULL;
    char *schedule_address = NULL;

    /* Validate calendarId */
    pe = readprop(event, "calendarId", 0, invalid, "s", &calendarId);
    if (pe > 0 && *calendarId && *calendarId == '#') {
        calendarId = (const char *) hash_lookup(calendarId + 1, &req->idmap->calendars);
        if (!calendarId) {
            json_array_append_new(invalid, json_string("calendarId"));
        }
    }
    if (json_array_size(invalid)) {
        return 0;
    }

    /* Determine mailbox and resource name of calendar event. */
    r = caldav_lookup_uid(db, id, &cdata);
    if (r && r != CYRUSDB_NOTFOUND) {
        syslog(LOG_ERR, "caldav_lookup_uid(%s) failed: %s", id, error_message(r));
        goto done;
    }
    if (r == CYRUSDB_NOTFOUND || !cdata->dav.alive ||
            !cdata->dav.rowid || !cdata->dav.imap_uid) {
        r = IMAP_NOTFOUND;
        goto done;
    }
    mboxname = xstrdup(cdata->dav.mailbox);
    resource = xstrdup(cdata->dav.resource);

    /* Check permissions. */
    int rights = jmap_myrights_byname(req, mboxname);
    if (!(rights & needrights)) {
        json_array_append_new(invalid, json_string("calendarId"));
        r = 0;
        goto done;
    }

    /* Open mailbox for writing */
    r = mailbox_open_iwl(mboxname, &mbox);
    if (r == IMAP_MAILBOX_NONEXISTENT) {
        json_array_append_new(invalid, json_string("calendarId"));
        r = 0;
        goto done;
    }
    else if (r) {
        syslog(LOG_ERR, "mailbox_open_iwl(%s) failed: %s",
                mboxname, error_message(r));
        goto done;
    }

    /* Fetch index record for the resource */
    memset(&record, 0, sizeof(struct index_record));
    r = mailbox_find_index_record(mbox, cdata->dav.imap_uid, &record);
    if (r == IMAP_NOTFOUND) {
        json_array_append_new(invalid, json_string("calendarId"));
        r = 0;
        goto done;
    } else if (r) {
        syslog(LOG_ERR, "mailbox_index_record(0x%x) failed: %s",
                cdata->dav.imap_uid, error_message(r));
        goto done;
    }
    /* Load VEVENT from record. */
    oldical = record_to_ical(mbox, &record, &schedule_address);
    if (!oldical) {
        syslog(LOG_ERR, "record_to_ical failed for record %u:%s",
                cdata->dav.imap_uid, mbox->name);
        r = IMAP_INTERNAL;
        goto done;
    }

    /* Convert the JMAP calendar event to ical. */
    jmapical_err_t err;
    memset(&err, 0, sizeof(jmapical_err_t));

    if (!json_object_get(event, "uid")) {
        json_object_set_new(event, "uid", json_string(id));
    }
    ical = jmapical_toical(event, oldical, &err);

    if (err.code == JMAPICAL_ERROR_PROPS) {
        /* Handle any property errors and bail out. */
        json_array_extend(invalid, err.props);
        r = 0; goto done;
    } else if (err.code) {
        syslog(LOG_ERR, "jmapical_toical: %s", jmapical_strerror(err.code));
        r = IMAP_INTERNAL;
        goto done;
    }

    if (calendarId) {
        /* Check, if we need to move the event. */
        dstmboxname = caldav_mboxname(req->accountid, calendarId);
        if (strcmp(mbox->name, dstmboxname)) {
            /* Check permissions */
            int dstrights = jmap_myrights_byname(req, dstmboxname);
            if (!(dstrights & needrights)) {
                json_array_append_new(invalid, json_string("calendarId"));
                r = 0;
                goto done;
            }
            /* Open destination mailbox for writing. */
            r = mailbox_open_iwl(dstmboxname, &dstmbox);
            if (r == IMAP_MAILBOX_NONEXISTENT) {
                json_array_append_new(invalid, json_string("calendarId"));
                r = 0;
                goto done;
            } else if (r) {
                syslog(LOG_ERR, "mailbox_open_iwl(%s) failed: %s",
                        dstmboxname, error_message(r));
                goto done;
            }
        }
    }

    /* Handle scheduling. */
    r = setcalendarevents_schedule(req, &schedule_address, oldical, ical, JMAP_UPDATE);
    if (r) goto done;


    if (dstmbox) {
        /* Expunge the resource from mailbox. */
        record.system_flags |= FLAG_EXPUNGED;
        mboxevent = mboxevent_new(EVENT_MESSAGE_EXPUNGE);
        r = mailbox_rewrite_index_record(mbox, &record);
        if (r) {
            syslog(LOG_ERR, "mailbox_rewrite_index_record (%s) failed: %s",
                    cdata->dav.mailbox, error_message(r));
            mailbox_close(&mbox);
            goto done;
        }
        mboxevent_extract_record(mboxevent, mbox, &record);
        mboxevent_extract_mailbox(mboxevent, mbox);
        mboxevent_set_numunseen(mboxevent, mbox, -1);
        mboxevent_set_access(mboxevent, NULL, NULL, req->userid, cdata->dav.mailbox, 0);
        mailbox_close(&mbox);
        mboxevent_notify(&mboxevent);
        mboxevent_free(&mboxevent);

<<<<<<< HEAD
        if (mode & JMAP_DESTROY) {
            /* Keep the VEVENT in the database but set alive to 0, to report
             * with getCalendarEventUpdates. */
            cdata->dav.alive = 0;
            cdata->dav.modseq = record.modseq;
            cdata->dav.imap_uid = record.uid;
            r = caldav_write(db, cdata);
            goto done;
        } else {
            /* Close the mailbox we moved the event from. */
            mailbox_close(&mbox);
            mbox = dstmbox;
            dstmbox = NULL;
            free(mboxname);
            mboxname = dstmboxname;
            dstmboxname = NULL;
        }
    }

    if (mode & (JMAP_CREATE|JMAP_UPDATE)) {
        /* Store the updated VEVENT. */
        struct transaction_t txn;
        memset(&txn, 0, sizeof(struct transaction_t));
        txn.req_hdrs = spool_new_hdrcache();
        /* XXX - fix userid */
        r = caldav_store_resource(&txn, ical, mbox, resource,
                                  db, 0, httpd_userid, schedule_address);
        spool_free_hdrcache(txn.req_hdrs);
        buf_free(&txn.buf);
        if (r && r != HTTP_CREATED && r != HTTP_NO_CONTENT) {
            json_t *err = json_pack("{s:s}", "type", "unknownError");
            json_object_set_new(notWritten, id, err);
            goto done;
        }
        r = 0;
=======
        /* Close the mailbox we moved the event from. */
        mailbox_close(&mbox);
        mbox = dstmbox;
        dstmbox = NULL;
        free(mboxname);
        mboxname = dstmboxname;
        dstmboxname = NULL;
    }

    /* Store the updated VEVENT. */
    struct transaction_t txn;
    memset(&txn, 0, sizeof(struct transaction_t));
    txn.req_hdrs = spool_new_hdrcache();
    /* XXX - fix userid */
    r = caldav_store_resource(&txn, ical, mbox, resource, db, 0, schedule_address);
    spool_free_hdrcache(txn.req_hdrs);
    buf_free(&txn.buf);
    if (r && r != HTTP_CREATED && r != HTTP_NO_CONTENT) {
        r = IMAP_INTERNAL;
        goto done;
>>>>>>> a6437120
    }
    r = 0;

done:
    if (mbox) mailbox_close(&mbox);
    if (dstmbox) mailbox_close(&dstmbox);
    if (ical) icalcomponent_free(ical);
    if (oldical) icalcomponent_free(oldical);
    free(schedule_address);
    free(dstmboxname);
    free(resource);
    free(mboxname);
    return r;
}

static int setcalendarevents_destroy(jmap_req_t *req,
                                     const char *id,
                                     struct caldav_db *db)
{
    int r, rights;
    int needrights = DACL_RMRSRC;

    struct caldav_data *cdata = NULL;
    struct mailbox *mbox = NULL;
    char *mboxname = NULL;
    struct mboxevent *mboxevent = NULL;
    char *resource = NULL;

    icalcomponent *oldical = NULL;
    icalcomponent *ical = NULL;
    struct index_record record;
    char *schedule_address = NULL;

    /* Determine mailbox and resource name of calendar event. */
    r = caldav_lookup_uid(db, id, &cdata);
    if (r) {
        syslog(LOG_ERR, "caldav_lookup_uid(%s) failed: %s", id, cyrusdb_strerror(r));
        r = CYRUSDB_NOTFOUND ? IMAP_NOTFOUND : IMAP_INTERNAL;
        goto done;
    }
    mboxname = xstrdup(cdata->dav.mailbox);
    resource = xstrdup(cdata->dav.resource);

    /* Check permissions. */
    rights = jmap_myrights_byname(req, mboxname);
    if (!(rights & needrights)) {
        r = rights & DACL_READ ? IMAP_PERMISSION_DENIED : IMAP_NOTFOUND;
        goto done;
    }

    /* Open mailbox for writing */
    r = mailbox_open_iwl(mboxname, &mbox);
    if (r) {
        syslog(LOG_ERR, "mailbox_open_iwl(%s) failed: %s",
                mboxname, error_message(r));
        goto done;
    }

    /* Fetch index record for the resource. Need this for scheduling. */
    memset(&record, 0, sizeof(struct index_record));
    r = mailbox_find_index_record(mbox, cdata->dav.imap_uid, &record);
    if (r) {
        syslog(LOG_ERR, "mailbox_index_record(0x%x) failed: %s",
                cdata->dav.imap_uid, error_message(r));
        goto done;
    }
    /* Load VEVENT from record. */
    oldical = record_to_ical(mbox, &record, &schedule_address);
    if (!oldical) {
        syslog(LOG_ERR, "record_to_ical failed for record %u:%s",
                cdata->dav.imap_uid, mbox->name);
        r = IMAP_INTERNAL;
        goto done;
    }

    /* Handle scheduling. */
    r = setcalendarevents_schedule(req, &schedule_address, oldical, ical, JMAP_DESTROY);
    if (r) goto done;


    /* Expunge the resource from mailbox. */
    record.system_flags |= FLAG_EXPUNGED;
    mboxevent = mboxevent_new(EVENT_MESSAGE_EXPUNGE);
    r = mailbox_rewrite_index_record(mbox, &record);
    if (r) {
        syslog(LOG_ERR, "mailbox_rewrite_index_record (%s) failed: %s",
                cdata->dav.mailbox, error_message(r));
        mailbox_close(&mbox);
        goto done;
    }
    mboxevent_extract_record(mboxevent, mbox, &record);
    mboxevent_extract_mailbox(mboxevent, mbox);
    mboxevent_set_numunseen(mboxevent, mbox, -1);
    mboxevent_set_access(mboxevent, NULL, NULL, req->userid, cdata->dav.mailbox, 0);
    mailbox_close(&mbox);
    mboxevent_notify(&mboxevent);
    mboxevent_free(&mboxevent);

    /* Keep the VEVENT in the database but set alive to 0, to report
     * with getCalendarEventUpdates. */
    cdata->dav.alive = 0;
    cdata->dav.modseq = record.modseq;
    cdata->dav.imap_uid = record.uid;
    r = caldav_write(db, cdata);

done:
    if (mbox) mailbox_close(&mbox);
    if (oldical) icalcomponent_free(oldical);
    free(schedule_address);
    free(resource);
    free(mboxname);
    return r;
}

static int setCalendarEvents(struct jmap_req *req)
{
    struct caldav_db *db = NULL;
    json_t *set = NULL;
    int r = 0;

    json_t *state = json_object_get(req->args, "ifInState");
    if (state && jmap_cmpstate(req, state, MBTYPE_CALENDAR)) {
        json_array_append_new(req->response, json_pack("[s, {s:s}, s]",
                    "error", "type", "stateMismatch", req->tag));
        goto done;
    }

    set = json_pack("{s:s}", "accountId", req->accountid);
    json_object_set_new(set, "oldState", jmap_getstate(req, MBTYPE_CALENDAR));

    r = caldav_create_defaultcalendars(req->accountid);
    if (r == IMAP_MAILBOX_NONEXISTENT) {
        /* The account exists but does not have a root mailbox. */
        json_t *err = json_pack("{s:s}", "type", "accountNoCalendars");
        json_array_append_new(req->response, json_pack("[s,o,s]",
                    "error", err, req->tag));
        return 0;
    } else if (r) return r;

    db = caldav_open_userid(req->accountid);
    if (!db) {
        syslog(LOG_ERR, "caldav_open_mailbox failed for user %s", req->userid);
        r = IMAP_INTERNAL;
        goto done;
    }

    json_t *create = json_object_get(req->args, "create");
    if (create) {
        json_t *created = json_pack("{}");
        json_t *notCreated = json_pack("{}");

        const char *key;
        json_t *arg;
        json_object_foreach(create, key, arg) {
            char *uid = NULL;

            /* Validate calendar event id. */
            if (!strlen(key)) {
                json_t *err= json_pack("{s:s}", "type", "invalidArguments");
                json_object_set_new(notCreated, key, err);
                continue;
            }

            /* Create the calendar event. */
            json_t *invalid = json_pack("[]");
            r = setcalendarevents_create(req, arg, db, &uid, invalid);
            if (r) {
                json_decref(invalid);
                free(uid);
                goto done;
            }
            if (json_array_size(invalid)) {
                json_t *err = json_pack("{s:s, s:o}",
                        "type", "invalidProperties", "properties", invalid);
                json_object_set_new(notCreated, key, err);
                free(uid);
                continue;
            }
            json_decref(invalid);

            /* Report calendar event as created. */
            json_object_set_new(created, key, json_pack("{s:s}", "id", uid));
            hash_insert(key, uid, &req->idmap->calendarevents);
        }

        if (json_object_size(created)) {
            json_object_set(set, "created", created);
        }
        json_decref(created);

        if (json_object_size(notCreated)) {
            json_object_set(set, "notCreated", notCreated);
        }
        json_decref(notCreated);

    }

    json_t *update = json_object_get(req->args, "update");
    if (update) {
        json_t *updated = json_pack("{}");
        json_t *notUpdated = json_pack("{}");

        const char *uid;
        json_t *arg;

        json_object_foreach(update, uid, arg) {
            const char *val = NULL;

            /* Validate uid. */
            if (!uid) {
                continue;
            }
            if (uid && uid[0] == '#') {
                const char *newuid = hash_lookup(uid + 1, &req->idmap->calendarevents);
                if (!newuid) {
                    json_t *err = json_pack("{s:s}", "type", "notFound");
                    json_object_set_new(notUpdated, uid, err);
                    continue;
                }
                uid = newuid;
            }

            if ((val = (char *) json_string_value(json_object_get(arg, "uid")))) {
                /* The uid property must match the current iCalendar UID */
                if (strcmp(val, uid)) {
                    json_t *err = json_pack(
                            "{s:s, s:o}",
                            "type", "invalidProperties",
                            "properties", json_pack("[s]"));
                    json_object_set_new(notUpdated, uid, err);
                    continue;
                }
            }

            /* Update the calendar event. */
            json_t *invalid = json_pack("[]");
            r = setcalendarevents_update(req, arg, uid, db, invalid);
            if (r == IMAP_NOTFOUND) {
                json_t *err = json_pack("{s:s}", "type", "notFound");
                json_object_set_new(notUpdated, uid, err);
                json_decref(invalid);
                r = 0;
                continue;
            } else if (r) {
                json_decref(invalid);
                goto done;
            }
            if (json_array_size(invalid)) {
                    json_t *err = json_pack(
                            "{s:s, s:o}", "type", "invalidProperties",
                            "properties", invalid);
                    json_object_set_new(notUpdated, uid, err);
                    continue;
            }
            json_decref(invalid);

            /* Report calendar event as updated. */
            json_object_set_new(updated, uid, json_null());
        }

        if (json_object_size(updated)) {
            json_object_set(set, "updated", updated);
        }
        json_decref(updated);
        if (json_object_size(notUpdated)) {
            json_object_set(set, "notUpdated", notUpdated);
        }
        json_decref(notUpdated);
    }

    json_t *destroy = json_object_get(req->args, "destroy");
    if (destroy) {
        json_t *destroyed = json_pack("[]");
        json_t *notDestroyed = json_pack("{}");

        size_t index;
        json_t *juid;

        json_array_foreach(destroy, index, juid) {
            /* Validate uid. */
            const char *uid = json_string_value(juid);
            if (!uid) {
                continue;
            }
            if (uid && uid[0] == '#') {
                const char *newuid = hash_lookup(uid + 1, &req->idmap->calendarevents);
                if (!newuid) {
                    json_t *err = json_pack("{s:s}", "type", "notFound");
                    json_object_set_new(notDestroyed, uid, err);
                    continue;
                }
                uid = newuid;
            }

            /* Destroy the calendar event. */
            r = setcalendarevents_destroy(req, uid, db);
            if (r == IMAP_NOTFOUND) {
                json_t *err = json_pack("{s:s}", "type", "notFound");
                json_object_set_new(notDestroyed, uid, err);
                r = 0;
                continue;
            } else if (r == IMAP_PERMISSION_DENIED) {
                json_t *err = json_pack("{s:s}", "type", "forbidden");
                json_object_set_new(notDestroyed, uid, err);
                r = 0;
                continue;
            } else if (r) {
                goto done;
            }

            /* Report calendar event as destroyed. */
            json_array_append_new(destroyed, json_string(uid));
        }

        if (json_array_size(destroyed)) {
            json_object_set(set, "destroyed", destroyed);
        }
        json_decref(destroyed);
        if (json_object_size(notDestroyed)) {
            json_object_set(set, "notDestroyed", notDestroyed);
        }
        json_decref(notDestroyed);
    }

    /* Set newState field in calendarsSet. */
    if (json_object_get(set, "created") ||
        json_object_get(set, "updated") ||
        json_object_get(set, "destroyed")) {

        r = jmap_bumpstate(req, MBTYPE_CALENDAR);
        if (r) goto done;
    }
    json_object_set_new(set, "newState", jmap_getstate(req, MBTYPE_CALENDAR));

    json_incref(set);
    json_t *item = json_pack("[]");
    json_array_append_new(item, json_string("calendarEventsSet"));
    json_array_append_new(item, set);
    json_array_append_new(item, json_string(req->tag));
    json_array_append_new(req->response, item);

done:
    if (db) caldav_close(db);
    if (set) json_decref(set);
    return r;
}

struct geteventupdates_rock {
    jmap_req_t *req;
    json_t *changed;
    json_t *removed;
    size_t seen_records;
    size_t max_records;
    modseq_t highestmodseq;
    int check_acl;
    hash_table *mboxrights;
};

static void strip_spurious_deletes(struct geteventupdates_rock *urock)
{
    /* if something is mentioned in both DELETEs and UPDATEs, it's probably
     * a move.  O(N*M) algorithm, but there are rarely many, and the alternative
     * of a hash will cost more */
    unsigned i, j;

    for (i = 0; i < json_array_size(urock->removed); i++) {
        const char *del = json_string_value(json_array_get(urock->removed, i));

        for (j = 0; j < json_array_size(urock->changed); j++) {
            const char *up =
                json_string_value(json_array_get(urock->changed, j));
            if (!strcmpsafe(del, up)) {
                json_array_remove(urock->removed, i--);
                break;
            }
        }
    }
}

static int geteventupdates_cb(void *vrock, struct caldav_data *cdata)
{
    struct geteventupdates_rock *rock = vrock;
    jmap_req_t *req = rock->req;

    /* Count, but don't process items that exceed the maximum record count. */
    if (rock->max_records && ++(rock->seen_records) > rock->max_records) {
        return 0;
    }

    /* Check permissions */
    int rights = jmap_myrights_byname(req, cdata->dav.mailbox);
    if (!(rights & DACL_READ))
        return 0;

    /* Report item as updated or removed. */
    if (cdata->dav.alive) {
        json_array_append_new(rock->changed, json_string(cdata->ical_uid));
    } else {
        json_array_append_new(rock->removed, json_string(cdata->ical_uid));
    }

    if (cdata->dav.modseq > rock->highestmodseq) {
        rock->highestmodseq = cdata->dav.modseq;
    }

    return 0;
}

static int getCalendarEventUpdates(struct jmap_req *req)
{
    int r, pe;
    json_t *invalid;
    struct caldav_db *db;
    const char *since;
    modseq_t oldmodseq = 0;
    json_int_t maxChanges = 0;
    int dofetch = 0;
    struct buf buf = BUF_INITIALIZER;

    db = caldav_open_userid(req->accountid);
    if (!db) {
        syslog(LOG_ERR, "caldav_open_mailbox failed for user %s", req->accountid);
        return IMAP_INTERNAL;
    }

    /* Parse and validate arguments. */
    invalid = json_pack("[]");
    pe = readprop(req->args, "sinceState", 1 /*mandatory*/, invalid, "s", &since);
    if (pe > 0) {
        oldmodseq = atomodseq_t(since);
        if (!oldmodseq) {
            json_array_append_new(invalid, json_string("sinceState"));
        }
    }
    pe = readprop(req->args, "maxChanges", 0 /*mandatory*/, invalid, "I", &maxChanges);
    if (pe > 0) {
        if (maxChanges <= 0) {
            json_array_append_new(invalid, json_string("maxChanges"));
        }
    }
    readprop(req->args, "fetchRecords", 0 /*mandatory*/, invalid, "b", &dofetch);
    if (json_array_size(invalid)) {
        json_t *err = json_pack("{s:s, s:o}", "type", "invalidArguments", "arguments", invalid);
        json_array_append_new(req->response, json_pack("[s,o,s]", "error", err, req->tag));
        return 0;
    }
    json_decref(invalid);

    /* Lookup updates. */
    struct geteventupdates_rock rock = {
        req,
        json_array() /*changed*/,
        json_array() /*removed*/,
        0            /*seen_records*/,
        maxChanges   /*max_records*/,
        0            /*highestmodseq*/,
        strcmp(req->accountid, req->userid) /* check_acl */,
        NULL         /*mboxrights*/
    };
    r = caldav_get_updates(db, oldmodseq, NULL /*mboxname*/, CAL_COMP_VEVENT, 
                           maxChanges ? maxChanges + 1 : -1,
                           &geteventupdates_cb, &rock);
    if (r) goto done;
    strip_spurious_deletes(&rock);

    /* Determine new state. */
    modseq_t newstate;
    int more = rock.max_records ? rock.seen_records > rock.max_records : 0;
    if (more) {
        newstate = rock.highestmodseq;
    } else {
        newstate = jmap_highestmodseq(req, MBTYPE_CALENDAR);
    }

    /* Create response. */
    json_t *eventUpdates = json_pack("{}");
    json_object_set_new(eventUpdates, "accountId", json_string(req->accountid));
    json_object_set_new(eventUpdates, "oldState", json_string(since));

    buf_printf(&buf, MODSEQ_FMT, newstate);
    json_object_set_new(eventUpdates, "newState", json_string(buf_cstring(&buf)));
    buf_reset(&buf);

    json_object_set_new(eventUpdates, "hasMoreUpdates", json_boolean(more));
    json_object_set(eventUpdates, "changed", rock.changed);
    json_object_set(eventUpdates, "removed", rock.removed);

    json_t *item = json_pack("[]");
    json_array_append_new(item, json_string("calendarEventUpdates"));
    json_array_append_new(item, eventUpdates);
    json_array_append_new(item, json_string(req->tag));
    json_array_append_new(req->response, item);

    /* Fetch updated records, if requested. */
    if (dofetch) {
        json_t *props = json_object_get(req->args, "fetchRecordProperties");
        struct jmap_req subreq = *req;
        subreq.args = json_pack("{}");
        json_object_set(subreq.args, "ids", rock.changed);
        if (props) json_object_set(subreq.args, "properties", props);
        r = getCalendarEvents(&subreq);
        json_decref(subreq.args);
    }

  done:
    buf_free(&buf);
    if (rock.changed) json_decref(rock.changed);
    if (rock.removed) json_decref(rock.removed);
    if (rock.mboxrights) {
        free_hash_table(rock.mboxrights, free);
        free(rock.mboxrights);
    }
    if (db) caldav_close(db);
    return r;
}

static void match_fuzzy(search_expr_t *parent, const char *s, const char *name)
{
    search_expr_t *e;
    const search_attr_t *attr = search_attr_find(name);

    e = search_expr_new(parent, SEOP_FUZZYMATCH);
    e->attr = attr;
    e->value.s = xstrdup(s);
    if (!e->value.s) {
        e->op = SEOP_FALSE;
        e->attr = NULL;
    }
}

static search_expr_t *buildsearch(jmap_req_t *req, json_t *filter,
                                  search_expr_t *parent)
{
    search_expr_t *this, *e;
    const char *s;
    size_t i;
    json_t *val, *arg;

    if (!JNOTNULL(filter)) {
        return search_expr_new(parent, SEOP_TRUE);
    }

    if ((s = json_string_value(json_object_get(filter, "operator")))) {
        enum search_op op = SEOP_UNKNOWN;

        if (!strcmp("AND", s)) {
            op = SEOP_AND;
        } else if (!strcmp("OR", s)) {
            op = SEOP_OR;
        } else if (!strcmp("NOT", s)) {
            op = SEOP_NOT;
        }

        this = search_expr_new(parent, op);
        e = op == SEOP_NOT ? search_expr_new(this, SEOP_OR) : this;

        json_array_foreach(json_object_get(filter, "conditions"), i, val) {
            buildsearch(req, val, e);
        }
    } else {
        this = search_expr_new(parent, SEOP_AND);

        if ((arg = json_object_get(filter, "inCalendars"))) {
            e = search_expr_new(this, SEOP_OR);
            json_array_foreach(arg, i, val) {
                const char *id = json_string_value(val);
                search_expr_t *m = search_expr_new(e, SEOP_MATCH);
                m->attr = search_attr_find("folder");
                m->value.s = caldav_mboxname(req->accountid, id);
            }
        }

        if ((s = json_string_value(json_object_get(filter, "text")))) {
            e = search_expr_new(this, SEOP_OR);
            match_fuzzy(e, s, "body");
            match_fuzzy(e, s, "subject");
            match_fuzzy(e, s, "from");
            match_fuzzy(e, s, "to");
            match_fuzzy(e, s, "location");
        }
        if ((s = json_string_value(json_object_get(filter, "title")))) {
            match_fuzzy(this, s, "subject");
        }
        if ((s = json_string_value(json_object_get(filter, "description")))) {
            match_fuzzy(this, s, "body");
        }
        if ((s = json_string_value(json_object_get(filter, "location")))) {
            match_fuzzy(this, s, "location");
        }
        if ((s = json_string_value(json_object_get(filter, "owner")))) {
            match_fuzzy(this, s, "from");
        }
        if ((s = json_string_value(json_object_get(filter, "attendee")))) {
            match_fuzzy(this, s, "to");
        }
    }

    return this;
}

static void filter_timerange(json_t *filter, time_t *before, time_t *after,
                             int *skip_search)
{
    *before = caldav_eternity;
    *after = caldav_epoch;

    if (!JNOTNULL(filter)) {
        return;
    }

    if (json_object_get(filter, "conditions")) {
        json_t *val;
        size_t i;
        time_t bf, af;

        json_array_foreach(json_object_get(filter, "conditions"), i, val) {
            const char *op = json_string_value(json_object_get(filter, "operator"));
            bf = caldav_eternity;
            af = caldav_epoch;

            filter_timerange(val, &bf, &af, skip_search);

            if (bf != caldav_eternity) {
                if (!strcmp(op, "OR")) {
                    if (*before == caldav_eternity || *before < bf) {
                        *before = bf;
                    }
                }
                else if (!strcmp(op, "AND")) {
                    if (*before == caldav_eternity || *before > bf) {
                        *before = bf;
                    }
                }
                else if (!strcmp(op, "NOT")) {
                    if (*after == caldav_epoch || *after < bf) {
                        *after = bf;
                    }
                }
            }

            if (af != caldav_epoch) {
                if (!strcmp(op, "OR")) {
                    if (*after == caldav_epoch || *after > af) {
                        *after = af;
                    }
                }
                else if (!strcmp(op, "AND")) {
                    if (*after == caldav_epoch || *after < af) {
                        *after = af;
                    }
                }
                else if (!strcmp(op, "NOT")) {
                    if (*before == caldav_eternity || *before < af) {
                        *before = af;
                    }
                }
            }
        }
    } else {
        const char *sb = json_string_value(json_object_get(filter, "before"));
        const char *sa = json_string_value(json_object_get(filter, "after"));

        if (!sb || time_from_iso8601(sb, before) == -1) {
            *before = caldav_eternity;
        }
        if (!sa || time_from_iso8601(sa, after) == -1) {
            *after = caldav_epoch;
        }

        if (json_object_get(filter, "text") ||
            json_object_get(filter, "title") ||
            json_object_get(filter, "description") ||
            json_object_get(filter, "location") ||
            json_object_get(filter, "owner") ||
            json_object_get(filter, "attendee")) {

            *skip_search = 0;
        }
    }
}

struct search_timerange_rock {
    jmap_req_t *req;
    hash_table *search_timerange;  /* hash of all UIDs within timerange */
    size_t seen;               /* seen uids inside and outside of window */
    int check_acl;             /* if true, check mailbox ACL for read access */
    hash_table *mboxrights;    /* cache of (int) ACLs, keyed by mailbox name */

    int build_result; /* if true, filter search window and buidl result */
    size_t limit;     /* window limit */
    size_t pos;       /* window start position */
    json_t *result;   /* windowed search result */
};

static int search_timerange_cb(void *vrock, struct caldav_data *cdata)
{
    struct search_timerange_rock *rock = vrock;
    jmap_req_t *req = rock->req;

    /* Ignore tombstones */
    if (!cdata->dav.alive) {
        return 0;
    }

    /* Check permissions */
    int rights = jmap_myrights_byname(req, cdata->dav.mailbox);
    if (!(rights & ACL_READ))
        return 0;

    /* Keep track of this event */
    hash_insert(cdata->ical_uid, (void*)1, rock->search_timerange);
    rock->seen++;

    if (rock->build_result) {
        /* Is it within the search window? */
        if (rock->pos > rock->seen) {
            return 0;
        }
        if (rock->limit && json_array_size(rock->result) >= rock->limit) {
            return 0;
        }
        /* Add the event to the result list */
        json_array_append_new(rock->result, json_string(cdata->ical_uid));
    }
    return 0;
}

static int jmapevent_search(jmap_req_t *req, json_t *filter,
                            size_t limit, size_t pos,
                            size_t *total, json_t **eventids)
{
    int r, i;
    struct searchargs *searchargs = NULL;
    struct index_init init;
    struct index_state *state = NULL;
    search_query_t *query = NULL;
    struct caldav_db *db = NULL;
    time_t before, after;
    char *icalbefore = NULL, *icalafter = NULL;
    hash_table *search_timerange = NULL;
    int skip_search = 1;
    icaltimezone *utc = icaltimezone_get_utc_timezone();
    struct sortcrit *sortcrit = NULL;
    hash_table mboxrights = HASH_TABLE_INITIALIZER;
    int check_acl = strcmp(req->accountid, req->userid);

    if (check_acl) {
        construct_hash_table(&mboxrights, 128, 0);
    }

    /* Initialize return values */
    *eventids = json_pack("[]");
    *total = 0;

    /* Determine the filter timerange, if any */
    filter_timerange(filter, &before, &after, &skip_search);
    if (before != caldav_eternity) {
        icaltimetype t = icaltime_from_timet_with_zone(before, 0, utc);
        icalbefore = icaltime_as_ical_string_r(t);
    }
    if (after != caldav_epoch) {
        icaltimetype t = icaltime_from_timet_with_zone(after, 0, utc);
        icalafter = icaltime_as_ical_string_r(t);
    }
    if (!icalbefore && !icalafter) {
        skip_search = 0;
    }

    /* Open the CalDAV database */
    db = caldav_open_userid(req->accountid);
    if (!db) {
        syslog(LOG_ERR, "caldav_open_mailbox failed for user %s", req->accountid);
        r = IMAP_INTERNAL;
        goto done;
    }

    /* Filter events by timerange */
    if (before != caldav_eternity || after != caldav_epoch) {
        search_timerange = xzmalloc(sizeof(hash_table));
        construct_hash_table(search_timerange, 64, 0);

        struct search_timerange_rock rock = {
            req,
            search_timerange,
            0, /*seen*/
            check_acl,
            &mboxrights,
            skip_search, /*build_result*/
            limit,
            pos,
            *eventids /*result*/
        };
        r = caldav_foreach_timerange(db, NULL, after, before, search_timerange_cb, &rock);
        if (r) goto done;

        *total = rock.seen;
    }

    /* Can we skip search? */
    if (skip_search) goto done;

    /* Reset search results */
    *total = 0;
    json_array_clear(*eventids);

    /* Build searchargs */
    searchargs = new_searchargs(NULL, GETSEARCH_CHARSET_FIRST,
            &jmap_namespace, req->accountid, req->authstate, 0);
    searchargs->root = buildsearch(req, filter, NULL);

    /* Need some stable sort criteria for windowing */
    sortcrit = xzmalloc(2 * sizeof(struct sortcrit));
    sortcrit[0].flags |= SORT_REVERSE;
    sortcrit[0].key = SORT_ARRIVAL;
    sortcrit[1].key = SORT_SEQUENCE;

    /* Run the search query */
    memset(&init, 0, sizeof(init));
    init.userid = req->accountid;
    init.authstate = req->authstate;
    init.want_expunged = 0;
    init.want_mbtype = MBTYPE_CALENDAR;

    r = index_open(req->inboxname, &init, &state);
    if (r) goto done;

    query = search_query_new(state, searchargs);
    query->sortcrit = sortcrit;
    query->multiple = 1;
    query->need_ids = 1;
    query->want_expunged = 0;
    query->want_mbtype = MBTYPE_CALENDAR;
    r = search_query_run(query);
    if (r && r != IMAP_NOTFOUND) goto done;
    r = 0;

    /* Aggregate result */
    for (i = 0 ; i < query->merged_msgdata.count; i++) {
        MsgData *md = ptrarray_nth(&query->merged_msgdata, i);
        search_folder_t *folder = md->folder;
        struct caldav_data *cdata;

        if (!folder) continue;

        /* Check permissions */
        int rights = jmap_myrights_byname(req, folder->mboxname);
        if (!(rights & ACL_READ))
            continue;

        /* Fetch the CalDAV db record */
        r = caldav_lookup_imapuid(db, folder->mboxname, md->uid, &cdata, 0);
        if (r) continue;

        /* Filter by timerange, if any */
        if (search_timerange && !hash_lookup(cdata->ical_uid, search_timerange)) {
            continue;
        }

        /* It's a legit search hit... */
        *total = *total + 1;

        /* ...probably outside the search window? */
        if (limit && json_array_size(*eventids) + 1 > limit) {
            continue;
        }
        if (pos >= *total) {
            continue;
        }

        /* Add the search result */
        json_array_append_new(*eventids, json_string(cdata->ical_uid));
    }

done:
    if (state) {
        state->mailbox = NULL;
        index_close(&state);
    }
    if (search_timerange) {
        free_hash_table(search_timerange, NULL);
        free(search_timerange);
    }
    free_hash_table(&mboxrights, free);
    if (searchargs) freesearchargs(searchargs);
    if (sortcrit) freesortcrit(sortcrit);
    if (query) search_query_free(query);
    if (db) caldav_close(db);
    free(icalbefore);
    free(icalafter);
    return r;
}

static void validatefilter(json_t *filter, const char *prefix, json_t *invalid)
{
    struct buf buf = BUF_INITIALIZER;
    icaltimetype timeval;
    const char *s;
    json_t *arg, *val;
    size_t i;

    if (!JNOTNULL(filter) || json_typeof(filter) != JSON_OBJECT) {
        json_array_append_new(invalid, json_string(prefix));
        return;
    }

    if (readprop_full(filter, prefix, "operator", 0, invalid, "s", &s) > 0) {

        if (strcmp("AND", s) && strcmp("OR", s) && strcmp("NOT", s)) {
            buf_printf(&buf, "%s.%s", prefix, "operator");
            json_array_append_new(invalid, json_string(buf_cstring(&buf)));
            buf_reset(&buf);
        }

        arg = json_object_get(filter, "conditions");
        if (!json_array_size(arg)) {
            buf_printf(&buf, "%s.conditions", prefix);
            json_array_append_new(invalid, json_string(buf_cstring(&buf)));
            buf_reset(&buf);
        }

        json_array_foreach(arg, i, val) {
            buf_printf(&buf, "%s.conditions[%zu]", prefix, i);
            validatefilter(val, buf_cstring(&buf), invalid);
            buf_reset(&buf);
        }
    }
    else {
        arg = json_object_get(filter, "inCalendars");
        if (arg && json_array_size(arg)) {
            size_t i;
            json_t *uid;
            json_array_foreach(arg, i, uid) {
                const char *id = json_string_value(uid);
                if (!id || id[0] == '#') {
                    buf_printf(&buf, "%s.calendars[%zu]", prefix, i);
                    json_array_append_new(invalid, json_string(buf_cstring(&buf)));
                    buf_reset(&buf);
                }
            }
        }
        else if (JNOTNULL(arg) && !json_array_size(arg)) {
            buf_printf(&buf, "%s.%s", prefix, "inCalendars");
            json_array_append_new(invalid, json_string(buf_cstring(&buf)));
            buf_reset(&buf);
        }

        if (JNOTNULL(json_object_get(filter, "after"))) {
            if (readprop_full(filter, prefix, "after", 1, invalid, "s", &s) > 0) {
                if (!utcdate_to_icaltime(s, &timeval)) {
                    buf_printf(&buf, "%s.%s", prefix, "after");
                    json_array_append_new(invalid, json_string(buf_cstring(&buf)));
                    buf_reset(&buf);
                }
            }
        }
        if (JNOTNULL(json_object_get(filter, "before"))) {
            if (readprop_full(filter, prefix, "before", 1, invalid, "s", &s) > 0) {
                if (!utcdate_to_icaltime(s, &timeval)) {
                    buf_printf(&buf, "%s.%s", prefix, "before");
                    json_array_append_new(invalid, json_string(buf_cstring(&buf)));
                    buf_reset(&buf);
                }
            }
        }

        if (JNOTNULL(json_object_get(filter, "text"))) {
            readprop_full(filter, prefix, "text", 1, invalid, "s", &s);
        }
        if (JNOTNULL(json_object_get(filter, "summary"))) {
            readprop_full(filter, prefix, "summary", 1, invalid, "s", &s);
        }
        if (JNOTNULL(json_object_get(filter, "description"))) {
            readprop_full(filter, prefix, "description", 1, invalid, "s", &s);
        }
        if (JNOTNULL(json_object_get(filter, "location"))) {
            readprop_full(filter, prefix, "location", 1, invalid, "s", &s);
        }
        if (JNOTNULL(json_object_get(filter, "owner"))) {
            readprop_full(filter, prefix, "owner", 1, invalid, "s", &s);
        }
        if (JNOTNULL(json_object_get(filter, "attendee"))) {
            readprop_full(filter, prefix, "attendee", 1, invalid, "s", &s);
        }
    }

    buf_free(&buf);
}

static int getCalendarEventList(struct jmap_req *req)
{
    int r = 0, pe;
    json_t *invalid;
    int dofetch = 0;
    json_t *filter;
    size_t total = 0;
    json_t *events = NULL;

    /* Parse and validate arguments. */
    invalid = json_pack("[]");

    /* filter */
    filter = json_object_get(req->args, "filter");
    if (JNOTNULL(filter)) {
        validatefilter(filter, "filter", invalid);
    }

    /* position */
    json_int_t pos = 0;
    if (JNOTNULL(json_object_get(req->args, "position"))) {
        pe = readprop(req->args, "position", 0 /*mandatory*/, invalid, "I", &pos);
        if (pe > 0 && pos < 0) {
            json_array_append_new(invalid, json_string("position"));
        }
    }

    /* limit */
    json_int_t limit = 0;
    if (JNOTNULL(json_object_get(req->args, "limit"))) {
        pe = readprop(req->args, "limit", 0 /*mandatory*/, invalid, "I", &limit);
        if (pe > 0 && limit < 0) {
            json_array_append_new(invalid, json_string("limit"));
        }
    }

    /* fetchCalendarEvents */
    if (JNOTNULL(json_object_get(req->args, "fetchCalendarEvents"))) {
        readprop(req->args, "fetchCalendarEvents", 0 /*mandatory*/, invalid, "b", &dofetch);
    }

    if (json_array_size(invalid)) {
        json_t *err = json_pack("{s:s, s:o}", "type", "invalidArguments", "arguments", invalid);
        json_array_append_new(req->response, json_pack("[s,o,s]", "error", err, req->tag));
        r = 0;
        goto done;
    }
    json_decref(invalid);

    /* Call search */
    r = jmapevent_search(req, filter, limit, pos, &total, &events);
    if (r) goto done;

    /* Prepare response. */
    json_t *eventList = json_pack("{}");
    json_object_set_new(eventList, "accountId", json_string(req->accountid));
    json_object_set_new(eventList, "state", jmap_getstate(req, MBTYPE_CALENDAR));
    json_object_set_new(eventList, "position", json_integer(pos));
    json_object_set_new(eventList, "total", json_integer(total));
    json_object_set(eventList, "calendarEventIds", events);
    if (filter) json_object_set(eventList, "filter", filter);

    json_t *item = json_pack("[]");
    json_array_append_new(item, json_string("calendarEventList"));
    json_array_append_new(item, eventList);
    json_array_append_new(item, json_string(req->tag));
    json_array_append_new(req->response, item);

    /* Fetch updated records, if requested. */
    if (dofetch) {
        struct jmap_req subreq = *req;
        subreq.args = json_pack("{}");
        json_object_set_new(subreq.args, "accountId", json_string(req->accountid));
        json_object_set(subreq.args, "ids", events);
        r = getCalendarEvents(&subreq);
        json_decref(subreq.args);
    }

done:
    if (events) json_decref(events);
    return r;
}

static int getCalendarPreferences(struct jmap_req *req)
{
    /* Just a dummy implementation to make the JMAP web client happy. */
    json_t *item = json_pack("[]");
    json_t *res = json_pack("{}");
    json_array_append_new(item, json_string("calendarPreferences"));
    json_array_append_new(item, res);
    json_object_set_new(res, "accountId", json_string(req->accountid));
    json_array_append_new(item, json_string(req->tag));
    json_array_append_new(req->response, item);
    return 0;
}<|MERGE_RESOLUTION|>--- conflicted
+++ resolved
@@ -1233,12 +1233,7 @@
 
 static int getcalendarevents_cb(void *vrock, struct caldav_data *cdata)
 {
-<<<<<<< HEAD
-    struct calendars_rock *crock = (struct calendars_rock *)rock;
-=======
     struct getcalendarevents_rock *rock = vrock;
-    struct index_record record;
->>>>>>> a6437120
     int r = 0;
     icalcomponent* ical = NULL;
     json_t *obj, *jprops = NULL;
@@ -1261,25 +1256,11 @@
         if (r) goto done;
     }
 
-<<<<<<< HEAD
-    crock->rows++;
-
     /* Load message containing the resource and parse iCal data */
-    ical = caldav_record_to_ical(crock->mailbox, cdata, httpd_userid, NULL);
+    ical = caldav_record_to_ical(rock->mailbox, cdata, httpd_userid, NULL);
     if (!ical) {
         syslog(LOG_ERR, "caldav_record_to_ical failed for record %u:%s",
-                cdata->dav.imap_uid, crock->mailbox->name);
-=======
-    /* Locate calendar event ical data in mailbox. */
-    r = mailbox_find_index_record(rock->mailbox, cdata->dav.imap_uid, &record);
-    if (r) goto done;
-
-    /* Load VEVENT from record. */
-    ical = record_to_ical(rock->mailbox, &record, NULL);
-    if (!ical) {
-        syslog(LOG_ERR, "record_to_ical failed for record %u:%s",
                 cdata->dav.imap_uid, rock->mailbox->name);
->>>>>>> a6437120
         r = IMAP_INTERNAL;
         goto done;
     }
@@ -1619,7 +1600,7 @@
     memset(&txn, 0, sizeof(struct transaction_t));
     txn.req_hdrs = spool_new_hdrcache();
     /* XXX - fix userid */
-    r = caldav_store_resource(&txn, ical, mbox, resource, db, 0, schedule_address);
+    r = caldav_store_resource(&txn, ical, mbox, resource, db, 0, httpd_userid, schedule_address);
     spool_free_hdrcache(txn.req_hdrs);
     buf_free(&txn.buf);
     if (r && r != HTTP_CREATED && r != HTTP_NO_CONTENT) {
@@ -1798,43 +1779,6 @@
         mboxevent_notify(&mboxevent);
         mboxevent_free(&mboxevent);
 
-<<<<<<< HEAD
-        if (mode & JMAP_DESTROY) {
-            /* Keep the VEVENT in the database but set alive to 0, to report
-             * with getCalendarEventUpdates. */
-            cdata->dav.alive = 0;
-            cdata->dav.modseq = record.modseq;
-            cdata->dav.imap_uid = record.uid;
-            r = caldav_write(db, cdata);
-            goto done;
-        } else {
-            /* Close the mailbox we moved the event from. */
-            mailbox_close(&mbox);
-            mbox = dstmbox;
-            dstmbox = NULL;
-            free(mboxname);
-            mboxname = dstmboxname;
-            dstmboxname = NULL;
-        }
-    }
-
-    if (mode & (JMAP_CREATE|JMAP_UPDATE)) {
-        /* Store the updated VEVENT. */
-        struct transaction_t txn;
-        memset(&txn, 0, sizeof(struct transaction_t));
-        txn.req_hdrs = spool_new_hdrcache();
-        /* XXX - fix userid */
-        r = caldav_store_resource(&txn, ical, mbox, resource,
-                                  db, 0, httpd_userid, schedule_address);
-        spool_free_hdrcache(txn.req_hdrs);
-        buf_free(&txn.buf);
-        if (r && r != HTTP_CREATED && r != HTTP_NO_CONTENT) {
-            json_t *err = json_pack("{s:s}", "type", "unknownError");
-            json_object_set_new(notWritten, id, err);
-            goto done;
-        }
-        r = 0;
-=======
         /* Close the mailbox we moved the event from. */
         mailbox_close(&mbox);
         mbox = dstmbox;
@@ -1849,13 +1793,12 @@
     memset(&txn, 0, sizeof(struct transaction_t));
     txn.req_hdrs = spool_new_hdrcache();
     /* XXX - fix userid */
-    r = caldav_store_resource(&txn, ical, mbox, resource, db, 0, schedule_address);
+    r = caldav_store_resource(&txn, ical, mbox, resource, db, 0, httpd_userid, schedule_address);
     spool_free_hdrcache(txn.req_hdrs);
     buf_free(&txn.buf);
     if (r && r != HTTP_CREATED && r != HTTP_NO_CONTENT) {
         r = IMAP_INTERNAL;
         goto done;
->>>>>>> a6437120
     }
     r = 0;
 
