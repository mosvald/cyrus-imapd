/* httpd.c -- HTTP/WebDAV/CalDAV server protocol parsing
 *
 * Copyright (c) 1994-2011 Carnegie Mellon University.  All rights reserved.
 *
 * Redistribution and use in source and binary forms, with or without
 * modification, are permitted provided that the following conditions
 * are met:
 *
 * 1. Redistributions of source code must retain the above copyright
 *    notice, this list of conditions and the following disclaimer.
 *
 * 2. Redistributions in binary form must reproduce the above copyright
 *    notice, this list of conditions and the following disclaimer in
 *    the documentation and/or other materials provided with the
 *    distribution.
 *
 * 3. The name "Carnegie Mellon University" must not be used to
 *    endorse or promote products derived from this software without
 *    prior written permission. For permission or any legal
 *    details, please contact
 *      Carnegie Mellon University
 *      Center for Technology Transfer and Enterprise Creation
 *      4615 Forbes Avenue
 *      Suite 302
 *      Pittsburgh, PA  15213
 *      (412) 268-7393, fax: (412) 268-7395
 *      innovation@andrew.cmu.edu
 *
 * 4. Redistributions of any form whatsoever must retain the following
 *    acknowledgment:
 *    "This product includes software developed by Computing Services
 *     at Carnegie Mellon University (http://www.cmu.edu/computing/)."
 *
 * CARNEGIE MELLON UNIVERSITY DISCLAIMS ALL WARRANTIES WITH REGARD TO
 * THIS SOFTWARE, INCLUDING ALL IMPLIED WARRANTIES OF MERCHANTABILITY
 * AND FITNESS, IN NO EVENT SHALL CARNEGIE MELLON UNIVERSITY BE LIABLE
 * FOR ANY SPECIAL, INDIRECT OR CONSEQUENTIAL DAMAGES OR ANY DAMAGES
 * WHATSOEVER RESULTING FROM LOSS OF USE, DATA OR PROFITS, WHETHER IN
 * AN ACTION OF CONTRACT, NEGLIGENCE OR OTHER TORTIOUS ACTION, ARISING
 * OUT OF OR IN CONNECTION WITH THE USE OR PERFORMANCE OF THIS SOFTWARE.
 *
 */

#include <config.h>


#ifdef HAVE_UNISTD_H
#include <unistd.h>
#endif
#include <stdio.h>
#include <errno.h>
#include <string.h>
#include <fcntl.h>
#include <signal.h>
#include <sys/types.h>
#include <sys/param.h>
#include <syslog.h>
#include <netdb.h>
#include <sys/socket.h>
#include <netinet/in.h>
#include <arpa/inet.h>
#include <ctype.h>
#include "prot.h"

#include <sasl/sasl.h>
#include <sasl/saslutil.h>

#include "httpd.h"
#include "http_proxy.h"

#include "acl.h"
#include "assert.h"
#include "util.h"
#include "iptostring.h"
#include "global.h"
#include "tls.h"
#include "map.h"

#include "acl.h"
#include "exitcodes.h"
#include "imapd.h"
#include "imap_err.h"
#include "http_err.h"
#include "proc.h"
#include "version.h"
#include "xstrlcpy.h"
#include "xstrlcat.h"
#include "sync_log.h"
#include "telemetry.h"
#include "backend.h"
#include "proxy.h"
#include "userdeny.h"
#include "message.h"
#include "idle.h"
#include "times.h"
#include "tok.h"
#include "wildmat.h"
#include "md5.h"

#ifdef WITH_DAV
#include "http_dav.h"
#endif

#include <libxml/tree.h>
#include <libxml/HTMLtree.h>
#include <libxml/uri.h>

#ifdef HAVE_ZLIB
#include <zlib.h>
#endif /* HAVE_ZLIB */


static const char tls_message[] =
    HTML_DOCTYPE
    "<html>\n<head>\n<title>TLS Required</title>\n</head>\n" \
    "<body>\n<h2>TLS is required to use Basic authentication</h2>\n" \
    "Use <a href=\"%s\">%s</a> instead.\n" \
    "</body>\n</html>\n";

extern int optind;
extern char *optarg;
extern int opterr;


#ifdef HAVE_SSL
static SSL *tls_conn;
#endif /* HAVE_SSL */

sasl_conn_t *httpd_saslconn; /* the sasl connection context */

static struct wildmat *allow_cors = NULL;
int httpd_timeout, httpd_keepalive;
char *httpd_userid = NULL, *proxy_userid = NULL;
char *httpd_extradomain = NULL;
struct auth_state *httpd_authstate = 0;
int httpd_userisadmin = 0;
int httpd_userisproxyadmin = 0;
int httpd_userisanonymous = 1;
struct sockaddr_storage httpd_localaddr, httpd_remoteaddr;
int httpd_haveaddr = 0;
char httpd_clienthost[NI_MAXHOST*2+1] = "[local]";
struct protstream *httpd_out = NULL;
struct protstream *httpd_in = NULL;
struct protgroup *protin = NULL;
static int httpd_logfd = -1;

static sasl_ssf_t extprops_ssf = 0;
int https = 0;
int httpd_tls_done = 0;
int httpd_tls_required = 0;
unsigned avail_auth_schemes = 0; /* bitmask of available auth schemes */
unsigned long config_httpmodules;
int config_httpprettytelemetry;

static time_t compile_time;
struct buf serverinfo = BUF_INITIALIZER;

static void digest_send_success(const char *name __attribute__((unused)),
				const char *data)
{
    prot_printf(httpd_out, "Authentication-Info: %s\r\n", data);
}

/* List of HTTP auth schemes that we support */
struct auth_scheme_t auth_schemes[] = {
    { AUTH_BASIC, "Basic", NULL, AUTH_SERVER_FIRST | AUTH_BASE64, NULL, NULL },
    { AUTH_DIGEST, "Digest", HTTP_DIGEST_MECH, AUTH_NEED_REQUEST|AUTH_SERVER_FIRST,
      &digest_send_success, digest_recv_success },
    { AUTH_SPNEGO, "Negotiate", "GSS-SPNEGO", AUTH_BASE64, NULL, NULL },
    { AUTH_NTLM, "NTLM", "NTLM", AUTH_NEED_PERSIST | AUTH_BASE64, NULL, NULL },
    { -1, NULL, NULL, 0, NULL, NULL }
};


/* the sasl proxy policy context */
static struct proxy_context httpd_proxyctx = {
    0, 1, &httpd_authstate, &httpd_userisadmin, &httpd_userisproxyadmin
};

/* signal to config.c */
const int config_need_data = CONFIG_NEED_PARTITION_DATA;

/* current namespace */
HIDDEN struct namespace httpd_namespace;

/* PROXY STUFF */
/* we want a list of our outgoing connections here and which one we're
   currently piping */

/* the current server most commands go to */
struct backend *backend_current = NULL;

/* our cached connections */
struct backend **backend_cached = NULL;

/* end PROXY stuff */

static void starttls(int https);
void usage(void);
void shut_down(int code) __attribute__ ((noreturn));

/* Enable the resetting of a sasl_conn_t */
static int reset_saslconn(sasl_conn_t **conn);

static void cmdloop(void);
static int parse_expect(struct transaction_t *txn);
static void parse_connection(struct transaction_t *txn);
static int parse_ranges(const char *hdr, unsigned long len,
			struct range **ranges);
static int proxy_authz(const char **authzid, struct transaction_t *txn);
static void auth_success(struct transaction_t *txn);
static int http_auth(const char *creds, struct transaction_t *txn);
static void keep_alive(int sig);

static int meth_get(struct transaction_t *txn, void *params);
static int meth_propfind_root(struct transaction_t *txn, void *params);


static struct {
    char *ipremoteport;
    char *iplocalport;
    sasl_ssf_t ssf;
    char *authid;
} saslprops = {NULL,NULL,0,NULL};

static struct sasl_callback mysasl_cb[] = {
    { SASL_CB_GETOPT, (mysasl_cb_ft *) &mysasl_config, NULL },
    { SASL_CB_PROXY_POLICY, (mysasl_cb_ft *) &mysasl_proxy_policy, (void*) &httpd_proxyctx },
    { SASL_CB_CANON_USER, (mysasl_cb_ft *) &mysasl_canon_user, NULL },
    { SASL_CB_LIST_END, NULL, NULL }
};

/* Array of HTTP methods known by our server. */
const struct known_meth_t http_methods[] = {
    { "ACL",		0 },
    { "COPY",	   	METH_NOBODY },
    { "DELETE",	   	METH_NOBODY },
    { "GET",	   	METH_NOBODY },
    { "HEAD",	   	METH_NOBODY },
    { "LOCK",		0 },
    { "MKCALENDAR",	0 },
    { "MKCOL",		0 },
    { "MOVE",		METH_NOBODY },
    { "OPTIONS",	METH_NOBODY },
    { "POST",		0 },
    { "PROPFIND",	0 },
    { "PROPPATCH",	0 },
    { "PUT",		0 },
    { "REPORT",		0 },
    { "TRACE",	   	METH_NOBODY },
    { "UNLOCK",	   	METH_NOBODY },
    { NULL,		0 }
};

/* Namespace to fetch static content from filesystem */
struct namespace_t namespace_default = {
    URL_NS_DEFAULT, 1, "", NULL, 0 /* no auth */,
    /*mbtype*/0,
    ALLOW_READ,
    NULL, NULL, NULL, NULL,
    {
	{ NULL,			NULL },			/* ACL		*/
	{ NULL,			NULL },			/* COPY		*/
	{ NULL,			NULL },			/* DELETE	*/
	{ &meth_get,		NULL },			/* GET		*/
	{ &meth_get,		NULL },			/* HEAD		*/
	{ NULL,			NULL },			/* LOCK		*/
	{ NULL,			NULL },			/* MKCALENDAR	*/
	{ NULL,			NULL },			/* MKCOL	*/
	{ NULL,			NULL },			/* MOVE		*/
	{ &meth_options,	NULL },			/* OPTIONS	*/
	{ NULL,			NULL },			/* POST		*/
	{ &meth_propfind_root,	NULL },			/* PROPFIND	*/
	{ NULL,			NULL },			/* PROPPATCH	*/
	{ NULL,			NULL },			/* PUT		*/
	{ NULL,			NULL },			/* REPORT	*/
	{ &meth_trace,		NULL },			/* TRACE	*/
	{ NULL,			NULL },			/* UNLOCK	*/
    }
};

/* Array of different namespaces and features supported by the server */
struct namespace_t *namespaces[] = {
#ifdef WITH_DAV
#ifdef WITH_JSON
    &namespace_tzdist,		/* MUST be before namespace_calendar!! */
#endif /* WITH_JSON */
    &namespace_principal,
    &namespace_calendar,
    &namespace_freebusy,
    &namespace_addressbook,
#ifdef HAVE_IANA_PARAMS
    &namespace_ischedule,
    &namespace_domainkey,
#endif /* HAVE_IANA_PARAMS */
#endif /* WITH_DAV */
#ifdef WITH_JSON
    &namespace_jmap,
#endif /* WITH_JSON */
    &namespace_rss,
    &namespace_dblookup,
    &namespace_default,		/* MUST be present and be last!! */
    NULL,
};


static void httpd_reset(void)
{
    int i;
    int bytes_in = 0;
    int bytes_out = 0;

    /* Do any namespace specific cleanup */
    for (i = 0; namespaces[i]; i++) {
	if (namespaces[i]->enabled && namespaces[i]->reset)
	    namespaces[i]->reset();
    }

    proc_cleanup();

    /* close backend connections */
    i = 0;
    while (backend_cached && backend_cached[i]) {
	proxy_downserver(backend_cached[i]);
	free(backend_cached[i]->context);
	free(backend_cached[i]);
	i++;
    }
    if (backend_cached) free(backend_cached);
    backend_cached = NULL;
    backend_current = NULL;

    if (httpd_in) {
	prot_NONBLOCK(httpd_in);
	prot_fill(httpd_in);
	bytes_in = prot_bytes_in(httpd_in);
	prot_free(httpd_in);
    }

    if (httpd_out) {
	prot_flush(httpd_out);
	bytes_out = prot_bytes_out(httpd_out);
	prot_free(httpd_out);
    }

    if (config_auditlog) {
	syslog(LOG_NOTICE,
	       "auditlog: traffic sessionid=<%s> bytes_in=<%d> bytes_out=<%d>", 
	       session_id(), bytes_in, bytes_out);
    }
    
    httpd_in = httpd_out = NULL;

    if (protin) protgroup_reset(protin);

#ifdef HAVE_SSL
    if (tls_conn) {
	tls_reset_servertls(&tls_conn);
	tls_conn = NULL;
    }
#endif

    cyrus_reset_stdio();

    strcpy(httpd_clienthost, "[local]");
    if (httpd_logfd != -1) {
	close(httpd_logfd);
	httpd_logfd = -1;
    }
    if (httpd_userid != NULL) {
	free(httpd_userid);
	httpd_userid = NULL;
    }
<<<<<<< HEAD
    httpd_userisanonymous = 1;
=======
    if (httpd_extradomain != NULL) {
	free(httpd_extradomain);
	httpd_extradomain = NULL;
    }
>>>>>>> 81c940b7
    if (proxy_userid != NULL) {
	free(proxy_userid);
	proxy_userid = NULL;
    }
    if (httpd_authstate) {
	auth_freestate(httpd_authstate);
	httpd_authstate = NULL;
    }
    if (httpd_saslconn) {
	sasl_dispose(&httpd_saslconn);
	httpd_saslconn = NULL;
    }
    httpd_tls_done = 0;

    if(saslprops.iplocalport) {
       free(saslprops.iplocalport);
       saslprops.iplocalport = NULL;
    }
    if(saslprops.ipremoteport) {
       free(saslprops.ipremoteport);
       saslprops.ipremoteport = NULL;
    }
    if(saslprops.authid) {
       free(saslprops.authid);
       saslprops.authid = NULL;
    }
    saslprops.ssf = 0;
}

/*
 * run once when process is forked;
 * MUST NOT exit directly; must return with non-zero error code
 */
int service_init(int argc __attribute__((unused)),
		 char **argv __attribute__((unused)),
		 char **envp __attribute__((unused)))
{
    int r, opt, i, allow_trace = config_getswitch(IMAPOPT_HTTPALLOWTRACE);

    LIBXML_TEST_VERSION

    initialize_http_error_table();

    if (geteuid() == 0) fatal("must run as the Cyrus user", EC_USAGE);
    setproctitle_init(argc, argv, envp);

    /* set signal handlers */
    signals_set_shutdown(&shut_down);
    signal(SIGPIPE, SIG_IGN);

    /* load the SASL plugins */
    global_sasl_init(1, 1, mysasl_cb);

    /* open the mboxlist, we'll need it for real work */
    mboxlist_init(0);
    mboxlist_open(NULL);

    /* open the quota db, we'll need it for expunge */
    quotadb_init(0);
    quotadb_open(NULL);

    /* open the user deny db */
    denydb_init(0);
    denydb_open(/*create*/0);

    /* open annotations.db, we'll need it for collection properties */
    annotatemore_open();

    /* setup for sending IMAP IDLE notifications */
    idle_enabled();

    /* Set namespace */
    if ((r = mboxname_init_namespace(&httpd_namespace, 1)) != 0) {
	syslog(LOG_ERR, "%s", error_message(r));
	fatal(error_message(r), EC_CONFIG);
    }
    /* External names are in URIs (UNIX sep) */
    httpd_namespace.hier_sep = '/';

    /* open the mboxevent system */
    mboxevent_init();

    mboxevent_setnamespace(&httpd_namespace);

    while ((opt = getopt(argc, argv, "sp:")) != EOF) {
	switch(opt) {
	case 's': /* https (do TLS right away) */
	    https = 1;
	    if (!tls_enabled()) {
		syslog(LOG_ERR, "https: required OpenSSL options not present");
		fatal("https: required OpenSSL options not present",
		      EC_CONFIG);
	    }
	    break;

	case 'p': /* external protection */
	    extprops_ssf = atoi(optarg);
	    break;

	default:
	    usage();
	}
    }

    /* Create a protgroup for input from the client and selected backend */
    protin = protgroup_new(2);

    config_httpprettytelemetry = config_getswitch(IMAPOPT_HTTPPRETTYTELEMETRY);

    if (config_getstring(IMAPOPT_HTTPALLOWCORS)) {
	allow_cors =
	    split_wildmats((char *) config_getstring(IMAPOPT_HTTPALLOWCORS),
			   NULL);
    }

    /* Construct serverinfo string */
    buf_printf(&serverinfo, "Cyrus/%s%s Cyrus-SASL/%u.%u.%u",
	       cyrus_version(), config_mupdate_server ? " (Murder)" : "",
	       SASL_VERSION_MAJOR, SASL_VERSION_MINOR, SASL_VERSION_STEP);
#ifdef HAVE_SSL
    buf_printf(&serverinfo, " OpenSSL/%s", SHLIB_VERSION_NUMBER);
#endif
#ifdef HAVE_ZLIB
    buf_printf(&serverinfo, " Zlib/%s", ZLIB_VERSION);
#endif
    buf_printf(&serverinfo, " LibXML%s", LIBXML_DOTTED_VERSION);

    /* Do any namespace specific initialization */
    config_httpmodules = config_getbitfield(IMAPOPT_HTTPMODULES);
    for (i = 0; namespaces[i]; i++) {
	if (allow_trace) namespaces[i]->allow |= ALLOW_TRACE;
	if (namespaces[i]->init) namespaces[i]->init(&serverinfo);
    }

    compile_time = calc_compile_time(__TIME__, __DATE__);

    return 0;
}


/*
 * run for each accepted connection
 */
int service_main(int argc __attribute__((unused)),
		 char **argv __attribute__((unused)),
		 char **envp __attribute__((unused)))
{
    socklen_t salen;
    char hbuf[NI_MAXHOST];
    char localip[60], remoteip[60];
    int niflags;
    sasl_security_properties_t *secprops=NULL;
    const char *mechlist, *mech;
    int mechcount = 0;
    size_t mechlen;
    struct auth_scheme_t *scheme;

    session_new_id();

    signals_poll();

    sync_log_init();

    httpd_in = prot_new(0, 0);
    httpd_out = prot_new(1, 1);
    protgroup_insert(protin, httpd_in);

    /* Find out name of client host */
    salen = sizeof(httpd_remoteaddr);
    if (getpeername(0, (struct sockaddr *)&httpd_remoteaddr, &salen) == 0 &&
	(httpd_remoteaddr.ss_family == AF_INET ||
	 httpd_remoteaddr.ss_family == AF_INET6)) {
	if (getnameinfo((struct sockaddr *)&httpd_remoteaddr, salen,
			hbuf, sizeof(hbuf), NULL, 0, NI_NAMEREQD) == 0) {
    	    strncpy(httpd_clienthost, hbuf, sizeof(hbuf));
	    strlcat(httpd_clienthost, " ", sizeof(httpd_clienthost));
	} else {
	    httpd_clienthost[0] = '\0';
	}
	niflags = NI_NUMERICHOST;
#ifdef NI_WITHSCOPEID
	if (((struct sockaddr *)&httpd_remoteaddr)->sa_family == AF_INET6)
	    niflags |= NI_WITHSCOPEID;
#endif
	if (getnameinfo((struct sockaddr *)&httpd_remoteaddr, salen, hbuf,
			sizeof(hbuf), NULL, 0, niflags) != 0)
	    strlcpy(hbuf, "unknown", sizeof(hbuf));
	strlcat(httpd_clienthost, "[", sizeof(httpd_clienthost));
	strlcat(httpd_clienthost, hbuf, sizeof(httpd_clienthost));
	strlcat(httpd_clienthost, "]", sizeof(httpd_clienthost));
	salen = sizeof(httpd_localaddr);
	if (getsockname(0, (struct sockaddr *)&httpd_localaddr, &salen) == 0) {
	    httpd_haveaddr = 1;
	}

	/* Create pre-authentication telemetry log based on client IP */
	httpd_logfd = telemetry_log(hbuf, httpd_in, httpd_out, 0);
    }

    /* other params should be filled in */
    if (sasl_server_new("HTTP", config_servername, NULL, NULL, NULL, NULL,
			SASL_USAGE_FLAGS, &httpd_saslconn) != SASL_OK)
	fatal("SASL failed initializing: sasl_server_new()",EC_TEMPFAIL); 

    /* will always return something valid */
    secprops = mysasl_secprops(0);

    /* no HTTP clients seem to use "auth-int" */
    secprops->max_ssf = 0;				/* "auth" only */
    secprops->maxbufsize = 0;  			   	/* don't need maxbuf */
    if (sasl_setprop(httpd_saslconn, SASL_SEC_PROPS, secprops) != SASL_OK)
	fatal("Failed to set SASL property", EC_TEMPFAIL);
    if (sasl_setprop(httpd_saslconn, SASL_SSF_EXTERNAL, &extprops_ssf) != SASL_OK)
	fatal("Failed to set SASL property", EC_TEMPFAIL);
    
    if(iptostring((struct sockaddr *)&httpd_localaddr,
		  salen, localip, 60) == 0) {
	sasl_setprop(httpd_saslconn, SASL_IPLOCALPORT, localip);
	saslprops.iplocalport = xstrdup(localip);
    }
    
    if(iptostring((struct sockaddr *)&httpd_remoteaddr,
		  salen, remoteip, 60) == 0) {
	sasl_setprop(httpd_saslconn, SASL_IPREMOTEPORT, remoteip);  
	saslprops.ipremoteport = xstrdup(remoteip);
    }

    /* See which auth schemes are available to us */
    if ((extprops_ssf >= 2) || config_getswitch(IMAPOPT_ALLOWPLAINTEXT)) {
	avail_auth_schemes |= (1 << AUTH_BASIC);
    }
    sasl_listmech(httpd_saslconn, NULL, NULL, " ", NULL,
		  &mechlist, NULL, &mechcount);
    for (mech = mechlist; mechcount--; mech += ++mechlen) {
	mechlen = strcspn(mech, " \0");
	for (scheme = auth_schemes; scheme->name; scheme++) {
	    if (scheme->saslmech && !strncmp(mech, scheme->saslmech, mechlen)) {
		avail_auth_schemes |= (1 << scheme->idx);
		break;
	    }
	}
    }
    httpd_tls_required = !avail_auth_schemes;

    proc_register("httpd", httpd_clienthost, NULL, NULL, NULL);

    /* Set inactivity timer */
    httpd_timeout = config_getint(IMAPOPT_HTTPTIMEOUT);
    if (httpd_timeout < 0) httpd_timeout = 0;
    httpd_timeout *= 60;
    prot_settimeout(httpd_in, httpd_timeout);
    prot_setflushonread(httpd_in, httpd_out);

    /* we were connected on https port so we should do 
       TLS negotiation immediatly */
    if (https == 1) starttls(1);

    /* Setup the signal handler for keepalive heartbeat */
    httpd_keepalive = config_getint(IMAPOPT_HTTPKEEPALIVE);
    if (httpd_keepalive < 0) httpd_keepalive = 0;
    if (httpd_keepalive) {
	struct sigaction action;

	sigemptyset(&action.sa_mask);
	action.sa_flags = 0;
#ifdef SA_RESTART
	action.sa_flags |= SA_RESTART;
#endif
	action.sa_handler = keep_alive;
	if (sigaction(SIGALRM, &action, NULL) < 0) {
	    syslog(LOG_ERR, "unable to install signal handler for %d: %m", SIGALRM);
	    httpd_keepalive = 0;
	}
    }

    cmdloop();

    /* Closing connection */

    /* cleanup */
    signal(SIGALRM, SIG_IGN);
    httpd_reset();

    return 0;
}


/* Called by service API to shut down the service */
void service_abort(int error)
{
    shut_down(error);
}


void usage(void)
{
    prot_printf(httpd_out, "%s: usage: httpd [-C <alt_config>] [-s]\r\n",
		error_message(HTTP_SERVER_ERROR));
    prot_flush(httpd_out);
    exit(EC_USAGE);
}


/*
 * Cleanly shut down and exit
 */
void shut_down(int code)
{
    int i;
    int bytes_in = 0;
    int bytes_out = 0;

    in_shutdown = 1;

    if (allow_cors) free_wildmats(allow_cors);

    /* Do any namespace specific cleanup */
    for (i = 0; namespaces[i]; i++) {
	if (namespaces[i]->enabled && namespaces[i]->shutdown)
	    namespaces[i]->shutdown();
    }

    xmlCleanupParser();

    proc_cleanup();

    /* close backend connections */
    i = 0;
    while (backend_cached && backend_cached[i]) {
	proxy_downserver(backend_cached[i]);
	free(backend_cached[i]->context);
	free(backend_cached[i]);
	i++;
    }
    if (backend_cached) free(backend_cached);

    sync_log_done();

    mboxlist_close();
    mboxlist_done();

    quotadb_close();
    quotadb_done();

    denydb_close();
    denydb_done();

    annotatemore_close();

    if (httpd_in) {
	prot_NONBLOCK(httpd_in);
	prot_fill(httpd_in);
	bytes_in = prot_bytes_in(httpd_in);
	prot_free(httpd_in);
    }

    if (httpd_out) {
	prot_flush(httpd_out);
	bytes_out = prot_bytes_out(httpd_out);
	prot_free(httpd_out);
    }

    if (protin) protgroup_free(protin);

    if (config_auditlog)
	syslog(LOG_NOTICE,
	       "auditlog: traffic sessionid=<%s> bytes_in=<%d> bytes_out=<%d>", 
	       session_id(), bytes_in, bytes_out);

#ifdef HAVE_SSL
    tls_shutdown_serverengine();
#endif

    cyrus_done();

    exit(code);
}


void fatal(const char* s, int code)
{
    static int recurse_code = 0;

    if (recurse_code) {
	/* We were called recursively. Just give up */
	proc_cleanup();
	exit(recurse_code);
    }
    recurse_code = code;
    if (httpd_out) {
	prot_printf(httpd_out,
		    "HTTP/1.1 %s\r\n"
		    "Content-Type: text/plain\r\n"
		    "Connection: close\r\n\r\n"
		    "Fatal error: %s\r\n",
		    error_message(HTTP_SERVER_ERROR), s);
	prot_flush(httpd_out);
    }
    syslog(LOG_ERR, "Fatal error: %s", s);
    shut_down(code);
}




#ifdef HAVE_SSL
static void starttls(int https)
{
    int result;
    int *layerp;
    sasl_ssf_t ssf;
    char *auth_id;

    /* SASL and openssl have different ideas about whether ssf is signed */
    layerp = (int *) &ssf;

    result=tls_init_serverengine("http",
				 5,        /* depth to verify */
				 !https);  /* can client auth? */

    if (result == -1) {
	syslog(LOG_ERR, "[httpd] error initializing TLS");
	fatal("tls_init() failed",EC_TEMPFAIL);
    }

    if (!https) {
	/* tell client to start TLS upgrade (RFC 2817) */
	response_header(HTTP_SWITCH_PROT, NULL);
    }
  
    result=tls_start_servertls(0, /* read */
			       1, /* write */
			       https ? 180 : httpd_timeout,
			       layerp,
			       &auth_id,
			       &tls_conn);

    /* if error */
    if (result == -1) {
	syslog(LOG_NOTICE, "https failed: %s", httpd_clienthost);
	fatal("tls_start_servertls() failed", EC_TEMPFAIL);
    }

    /* tell SASL about the negotiated layer */
    result = sasl_setprop(httpd_saslconn, SASL_SSF_EXTERNAL, &ssf);
    if (result != SASL_OK) {
	fatal("sasl_setprop() failed: starttls()", EC_TEMPFAIL);
    }
    saslprops.ssf = ssf;

    result = sasl_setprop(httpd_saslconn, SASL_AUTH_EXTERNAL, auth_id);
    if (result != SASL_OK) {
        fatal("sasl_setprop() failed: starttls()", EC_TEMPFAIL);
    }
    if (saslprops.authid) {
	free(saslprops.authid);
	saslprops.authid = NULL;
    }
    if (auth_id) saslprops.authid = xstrdup(auth_id);

    /* tell the prot layer about our new layers */
    prot_settls(httpd_in, tls_conn);
    prot_settls(httpd_out, tls_conn);

    httpd_tls_done = 1;
    httpd_tls_required = 0;

    avail_auth_schemes |= (1 << AUTH_BASIC);
}
#else
static void starttls(int https __attribute__((unused)))
{
    fatal("starttls() called, but no OpenSSL", EC_SOFTWARE);
}
#endif /* HAVE_SSL */


/* Reset the given sasl_conn_t to a sane state */
static int reset_saslconn(sasl_conn_t **conn) 
{
    int ret;
    sasl_security_properties_t *secprops = NULL;

    sasl_dispose(conn);
    /* do initialization typical of service_main */
    ret = sasl_server_new("HTTP", config_servername, NULL, NULL, NULL, NULL,
			  SASL_USAGE_FLAGS, conn);
    if(ret != SASL_OK) return ret;

    if(saslprops.ipremoteport)
       ret = sasl_setprop(*conn, SASL_IPREMOTEPORT,
                          saslprops.ipremoteport);
    if(ret != SASL_OK) return ret;
    
    if(saslprops.iplocalport)
       ret = sasl_setprop(*conn, SASL_IPLOCALPORT,
                          saslprops.iplocalport);
    if(ret != SASL_OK) return ret;
    secprops = mysasl_secprops(0);

    /* no HTTP clients seem to use "auth-int" */
    secprops->max_ssf = 0;				/* "auth" only */
    secprops->maxbufsize = 0;  			   	/* don't need maxbuf */
    ret = sasl_setprop(*conn, SASL_SEC_PROPS, secprops);
    if(ret != SASL_OK) return ret;
    /* end of service_main initialization excepting SSF */

    /* If we have TLS/SSL info, set it */
    if(saslprops.ssf) {
	ret = sasl_setprop(*conn, SASL_SSF_EXTERNAL, &saslprops.ssf);
    } else {
	ret = sasl_setprop(*conn, SASL_SSF_EXTERNAL, &extprops_ssf);
    }

    if(ret != SASL_OK) return ret;

    if(saslprops.authid) {
       ret = sasl_setprop(*conn, SASL_AUTH_EXTERNAL, saslprops.authid);
       if(ret != SASL_OK) return ret;
    }
    /* End TLS/SSL Info */

    return SASL_OK;
}


/*
 * Top-level command loop parsing
 */
static void cmdloop(void)
{
    int gzip_enabled = 0;
    struct transaction_t txn;

    /* Start with an empty (clean) transaction */
    memset(&txn, 0, sizeof(struct transaction_t));

    /* Pre-allocate our working buffer */
    buf_ensure(&txn.buf, 1024);

#ifdef HAVE_ZLIB
    /* Always use gzip format because IE incorrectly uses raw deflate */
    if (config_getswitch(IMAPOPT_HTTPALLOWCOMPRESS) &&
	deflateInit2(&txn.zstrm, Z_DEFAULT_COMPRESSION, Z_DEFLATED,
		     16+MAX_WBITS, MAX_MEM_LEVEL, Z_DEFAULT_STRATEGY) == Z_OK) {
	gzip_enabled = 1;
    }
#endif

    for (;;) {
	int ret, empty, r, i, c;
	char *p;
	tok_t tok;
	const char **hdr, *query;
	const struct namespace_t *namespace;
	const struct method_t *meth_t;
	struct request_line_t *req_line = &txn.req_line;

	/* Reset txn state */
	txn.meth = METH_UNKNOWN;
	memset(&txn.flags, 0, sizeof(struct txn_flags_t));
	txn.flags.conn = 0;
	txn.flags.vary = VARY_AE;
	memset(req_line, 0, sizeof(struct request_line_t));
	memset(&txn.req_tgt, 0, sizeof(struct request_target_t));
	construct_hash_table(&txn.req_qparams, 10, 1);
	txn.req_uri = NULL;
	txn.auth_chal.param = NULL;
	txn.req_hdrs = NULL;
	txn.req_body.flags = 0;
	buf_reset(&txn.req_body.payload);
	txn.location = NULL;
	memset(&txn.error, 0, sizeof(struct error_t));
	memset(&txn.resp_body, 0,  /* Don't zero the response payload buffer */
	       sizeof(struct resp_body_t) - sizeof(struct buf));
	buf_reset(&txn.resp_body.payload);
	buf_reset(&txn.buf);
	ret = empty = 0;

	/* Create header cache */
	if (!(txn.req_hdrs = spool_new_hdrcache())) {
	    txn.error.desc = "Unable to create header cache";
	    ret = HTTP_SERVER_ERROR;
	}

      req_line:
	do {
	    /* Flush any buffered output */
	    prot_flush(httpd_out);
	    if (backend_current) prot_flush(backend_current->out);

	    /* Check for shutdown file */
	    if (shutdown_file(txn.buf.s, txn.buf.alloc) ||
		(httpd_userid &&
		 userdeny(httpd_userid, config_ident, txn.buf.s, txn.buf.alloc))) {
		txn.error.desc = txn.buf.s;
		ret = HTTP_UNAVAILABLE;
		break;
	    }

	    signals_poll();

	} while (!proxy_check_input(protin, httpd_in, httpd_out,
				    backend_current ? backend_current->in : NULL,
				    NULL, 0));
	if (ret) {
	    txn.flags.conn = CONN_CLOSE;
	    error_response(ret, &txn);
	    protgroup_free(protin);
	    shut_down(0);
	}


	/* Read request-line */
	syslog(LOG_DEBUG, "read & parse request-line");
	if (!prot_fgets(req_line->buf, MAX_REQ_LINE+1, httpd_in)) {
	    txn.error.desc = prot_error(httpd_in);
	    if (txn.error.desc && strcmp(txn.error.desc, PROT_EOF_STRING)) {
		/* client timed out */
		syslog(LOG_WARNING, "%s, closing connection", txn.error.desc);
		ret = HTTP_TIMEOUT;
	    }
	    else {
		/* client closed connection */
	    }

	    txn.flags.conn = CONN_CLOSE;
	    goto done;
	}

	/* Trim CRLF from request-line */
	p = req_line->buf + strlen(req_line->buf);
	if (p[-1] == '\n') *--p = '\0';
	if (p[-1] == '\r') *--p = '\0';

	/* Ignore 1 empty line before request-line per RFC 7230 Sec 3.5 */
	if (!empty++ && !*req_line->buf) goto req_line;

	/* Parse request-line = method SP request-target SP HTTP-version CRLF */
	tok_initm(&tok, req_line->buf, " ", 0);
	if (!(req_line->meth = tok_next(&tok))) {
	    ret = HTTP_BAD_REQUEST;
	    txn.error.desc = "Missing method in request-line";
	}
	else if (!(req_line->uri = tok_next(&tok))) {
	    ret = HTTP_BAD_REQUEST;
	    txn.error.desc = "Missing request-target in request-line";
	}
	else if ((size_t) (p - req_line->buf) > MAX_REQ_LINE - 2) {
	    /* request-line overran the size of our buffer */
	    ret = HTTP_TOO_LONG;
	    buf_printf(&txn.buf,
		       "Length of request-line MUST be less than %u octets",
		       MAX_REQ_LINE);
	    txn.error.desc = buf_cstring(&txn.buf);
	}
	else if (!(req_line->ver = tok_next(&tok))) {
	    ret = HTTP_BAD_REQUEST;
	    txn.error.desc = "Missing HTTP-version in request-line";
	}
	else if (tok_next(&tok)) {
	    ret = HTTP_BAD_REQUEST;
	    txn.error.desc = "Unexpected extra argument(s) in request-line";
	}

	/* Check HTTP-Version - MUST be HTTP/1.x */
	else if (strlen(req_line->ver) != HTTP_VERSION_LEN
		 || strncmp(req_line->ver, HTTP_VERSION, HTTP_VERSION_LEN-1)
		 || !isdigit(req_line->ver[HTTP_VERSION_LEN-1])) {
	    ret = HTTP_BAD_VERSION;
	    buf_printf(&txn.buf,
		     "This server only speaks %.*sx",
		       HTTP_VERSION_LEN-1, HTTP_VERSION);
	    txn.error.desc = buf_cstring(&txn.buf);
	}
	else if (req_line->ver[HTTP_VERSION_LEN-1] == '0') {
	    /* HTTP/1.0 connection */
	    txn.flags.ver1_0 = 1;
	}
	tok_fini(&tok);

	if (ret) {
	    txn.flags.conn = CONN_CLOSE;
	    goto done;
	}

	/* Read and parse headers */
	syslog(LOG_DEBUG, "read & parse headers");
	if ((r = spool_fill_hdrcache(httpd_in, NULL, txn.req_hdrs, NULL))) {
	    ret = HTTP_BAD_REQUEST;
	    txn.error.desc = error_message(r);
	}
	else if ((txn.error.desc = prot_error(httpd_in)) &&
		 strcmp(txn.error.desc, PROT_EOF_STRING)) {
	    /* client timed out */
	    syslog(LOG_WARNING, "%s, closing connection", txn.error.desc);
	    ret = HTTP_TIMEOUT;
	}

	/* Read CRLF separating headers and body */
	else if ((c = prot_getc(httpd_in)) != '\r' ||
		 (c = prot_getc(httpd_in)) != '\n') {
	    ret = HTTP_BAD_REQUEST;
	    txn.error.desc = error_message(IMAP_MESSAGE_NOBLANKLINE);
	}

	if (ret) {
	    txn.flags.conn = CONN_CLOSE;
	    goto done;
	}

	/* Check for Connection options */
	parse_connection(&txn);
	if (txn.flags.conn & CONN_UPGRADE) {
	    starttls(0);
	    txn.flags.conn &= ~CONN_UPGRADE;
	}

	/* Check for HTTP method override */
	if (!strcmp(req_line->meth, "POST") &&
	    (hdr = spool_getheader(txn.req_hdrs, "X-HTTP-Method-Override"))) {
	    txn.flags.override = 1;
	    req_line->meth = (char *) hdr[0];
	}

	/* Check Method against our list of known methods */
	for (txn.meth = 0; (txn.meth < METH_UNKNOWN) &&
		 strcmp(http_methods[txn.meth].name, req_line->meth);
	     txn.meth++);

	if (txn.meth == METH_UNKNOWN) ret = HTTP_NOT_IMPLEMENTED;

	/* Parse request-target URI */
	else if (!(txn.req_uri = parse_uri(txn.meth, req_line->uri, 1,
					   &txn.error.desc))) {
	    ret = HTTP_BAD_REQUEST;
	}

	/* Check message framing */
	else if ((r = http_parse_framing(txn.req_hdrs, &txn.req_body,
					 &txn.error.desc))) {
	    ret = r;
	}

	/* Check for Expectations */
	else if ((r = parse_expect(&txn))) {
	    ret = r;
	}

	/* Check for mandatory Host header (HTTP/1.1+ only) */
	else if ((hdr = spool_getheader(txn.req_hdrs, "Host")) && hdr[1]) {
	    ret = HTTP_BAD_REQUEST;
	    txn.error.desc = "Too many Host headers";
	}
	else if (!hdr) {
	    if (txn.flags.ver1_0) {
		/* HTTP/1.0 - create a Host header from URI */
		if (txn.req_uri->server) {
		    buf_setcstr(&txn.buf, txn.req_uri->server);
		    if (txn.req_uri->port)
			buf_printf(&txn.buf, ":%d", txn.req_uri->port);
		}
		else buf_setcstr(&txn.buf, config_servername);

		spool_cache_header(xstrdup("Host"),
				   xstrdup(buf_cstring(&txn.buf)),
				   txn.req_hdrs);
		buf_reset(&txn.buf);
	    }
	    else {
		ret = HTTP_BAD_REQUEST;
		txn.error.desc = "Missing Host header";
	    }
	}

	if (ret) goto done;

	query = URI_QUERY(txn.req_uri);

	/* Find the namespace of the requested resource */
	for (i = 0; namespaces[i]; i++) {
	    const char *path = txn.req_uri->path;
	    size_t len;

	    /* Skip disabled namespaces */
	    if (!namespaces[i]->enabled) continue;

	    /* Handle any /.well-known/ bootstrapping */
	    if (namespaces[i]->well_known) {
		len = strlen(namespaces[i]->well_known);
		if (!strncmp(path, namespaces[i]->well_known, len) &&
		    (!path[len] || path[len] == '/')) {

		    hdr = spool_getheader(txn.req_hdrs, "Host");
		    buf_reset(&txn.buf);
		    buf_printf(&txn.buf, "%s://%s",
			       https? "https" : "http", hdr[0]);
		    buf_appendcstr(&txn.buf, namespaces[i]->prefix);
		    buf_appendcstr(&txn.buf, path + len);
		    if (query) buf_printf(&txn.buf, "?%s", query);
		    txn.location = buf_cstring(&txn.buf);

		    ret = HTTP_MOVED;
		    goto done;
		}
	    }

	    /* See if the prefix matches - terminated with NUL or '/' */
	    len = strlen(namespaces[i]->prefix);
	    if (!strncmp(path, namespaces[i]->prefix, len) &&
		(!path[len] || (path[len] == '/') || !strcmp(path, "*"))) {
		break;
	    }
	}
	if ((namespace = namespaces[i])) {
	    txn.req_tgt.namespace = namespace->id;
	    txn.req_tgt.allow = namespace->allow;
	    txn.req_tgt.mboxtype = namespace->mboxtype;

	    /* Check if method is supported in this namespace */
	    meth_t = &namespace->methods[txn.meth];
	    if (!meth_t->proc) ret = HTTP_NOT_ALLOWED;

	    /* Check if method expects a body */
	    else if ((http_methods[txn.meth].flags & METH_NOBODY) &&
		     (txn.req_body.framing != FRAMING_LENGTH ||
		      /* XXX  Will break if client sends just a last-chunk */
		      txn.req_body.len)) {
		ret = HTTP_BAD_MEDIATYPE;
	    }
	} else {
	    /* XXX  Should never get here */
	    ret = HTTP_SERVER_ERROR;
	}

	if (ret) goto done;

	/* Perform authentication, if necessary */
	if ((hdr = spool_getheader(txn.req_hdrs, "Authorization"))) {
	    if (httpd_userid) {
		/* Reauth - reinitialize */
		syslog(LOG_DEBUG, "reauth - reinit");
		reset_saslconn(&httpd_saslconn);
		txn.auth_chal.scheme = NULL;
	    }

	    /* Check the auth credentials */
	    r = http_auth(hdr[0], &txn);
	    if ((r < 0) || !txn.auth_chal.scheme) {
		/* Auth failed - reinitialize */
		syslog(LOG_DEBUG, "auth failed - reinit");
		reset_saslconn(&httpd_saslconn);
		txn.auth_chal.scheme = NULL;
		ret = HTTP_UNAUTHORIZED;
	    }
	}
	else if (!httpd_userid && txn.auth_chal.scheme) {
	    /* Started auth exchange, but client didn't engage - reinit */
	    syslog(LOG_DEBUG, "client didn't complete auth - reinit");
	    reset_saslconn(&httpd_saslconn);
	    txn.auth_chal.scheme = NULL;
	}

	/* Perform proxy authorization, if necessary */
	else if (saslprops.authid &&
		 (hdr = spool_getheader(txn.req_hdrs, "Authorize-As")) &&
		 *hdr[0]) {
	    const char *authzid = hdr[0];

	    r = proxy_authz(&authzid, &txn);
	    if (r) {
		/* Proxy authz failed - reinitialize */
		syslog(LOG_DEBUG, "proxy authz failed - reinit");
		reset_saslconn(&httpd_saslconn);
		txn.auth_chal.scheme = NULL;
		ret = HTTP_UNAUTHORIZED;
	    }
	    else {
		httpd_userid = xstrdup(authzid);
		auth_success(&txn);
	    }
	}

	/* Request authentication, if necessary */
	switch (txn.meth) {
	case METH_GET:
	case METH_HEAD:
	case METH_OPTIONS:
	    /* Let method processing function decide if auth is needed */
	    break;

	default:
	    if (!httpd_userid && namespace->need_auth) {
		/* Authentication required */
		ret = HTTP_UNAUTHORIZED;
	    }
	}

	if (ret) goto need_auth;

	/* Check if this is a Cross-Origin Resource Sharing request */
	if (allow_cors && (hdr = spool_getheader(txn.req_hdrs, "Origin"))) {
	    const char *err = NULL;
	    xmlURIPtr uri = parse_uri(METH_UNKNOWN, hdr[0], 0, &err);

	    if (uri && uri->scheme && uri->server) {
		int o_https = !strcasecmp(uri->scheme, "https");

		if ((https == o_https) &&
		    !strcasecmp(uri->server,
				*spool_getheader(txn.req_hdrs, "Host"))) {
		    txn.flags.cors = CORS_SIMPLE;
		}
		else {
		    struct wildmat *wild;

		    /* Create URI w/o path or default port */
		    assert(!buf_len(&txn.buf));
		    buf_printf(&txn.buf, "%s://%s",
			       lcase(uri->scheme), lcase(uri->server));
		    if (uri->port &&
			((o_https && uri->port != 443) ||
			 (!o_https && uri->port != 80))) {
			buf_printf(&txn.buf, ":%d", uri->port);
		    }

		    /* Check Origin against the 'httpallowcors' wildmat */
		    for (wild = allow_cors; wild->pat; wild++) {
			if (wildmat(buf_cstring(&txn.buf), wild->pat)) {
			    /* If we have a non-negative match, allow request */
			    if (!wild->not) txn.flags.cors = CORS_SIMPLE;
			    break;
			}
		    }
		    buf_reset(&txn.buf);
		}
	    }
	    xmlFreeURI(uri);
	}

	/* Check if we should compress response body */
	if (gzip_enabled) {
	    /* XXX  Do we want to support deflate even though M$
	       doesn't implement it correctly (raw deflate vs. zlib)? */

	    if (!txn.flags.ver1_0 &&
		(hdr = spool_getheader(txn.req_hdrs, "TE"))) {
		struct accept *e, *enc = parse_accept(hdr);

		for (e = enc; e && e->token; e++) {
		    if (e->qual > 0.0 &&
			(!strcasecmp(e->token, "gzip") ||
			 !strcasecmp(e->token, "x-gzip"))) {
			txn.flags.te = TE_GZIP;
		    }
		    free(e->token);
		}
		if (enc) free(enc);
	    }
	    else if ((hdr = spool_getheader(txn.req_hdrs, "Accept-Encoding"))) {
		struct accept *e, *enc = parse_accept(hdr);

		for (e = enc; e && e->token; e++) {
		    if (e->qual > 0.0 &&
			(!strcasecmp(e->token, "gzip") ||
			 !strcasecmp(e->token, "x-gzip"))) {
			txn.resp_body.enc = CE_GZIP;
		    }
		    free(e->token);
		}
		if (enc) free(enc);
	    }
	}

	/* Parse any query parameters */
	if (query) {
	    /* Parse the query string and add key/value pairs to hash table */
	    tok_t tok;
	    char *param;

	    assert(!buf_len(&txn.buf));  /* Unescape buffer */

	    tok_init(&tok, (char *) query, ";&",
		     TOK_TRIMLEFT|TOK_TRIMRIGHT|TOK_EMPTY);
	    while ((param = tok_next(&tok))) {
		struct strlist *vals;
		char *key, *value;
		tok_t tok2;
		size_t len;

		/* Split param into key and optional value */
		tok_initm(&tok2, param, "=",
			 TOK_TRIMLEFT|TOK_TRIMRIGHT|TOK_EMPTY);
		key = tok_next(&tok2);
		value = tok_next(&tok2);

		if (!value) value = "";
		len = strlen(value);
		buf_ensure(&txn.buf, len+1);

		vals = hash_lookup(key, &txn.req_qparams);
		appendstrlist(&vals,
			      xmlURIUnescapeString(value, len, txn.buf.s));
		hash_insert(key, vals, &txn.req_qparams);

		tok_fini(&tok2);
	    }
	    tok_fini(&tok);

	    buf_reset(&txn.buf);
	}

	/* Start method processing alarm (HTTP/1.1+ only) */
	if (!txn.flags.ver1_0) alarm(httpd_keepalive);

	/* Process the requested method */
	ret = (*meth_t->proc)(&txn, meth_t->params);

      need_auth:
	if (ret == HTTP_UNAUTHORIZED) {
	    /* User must authenticate */

	    if (httpd_tls_required) {
		/* We only support TLS+Basic, so tell client to use TLS */
		ret = 0;

		/* Check which response is required */
		if ((hdr = spool_getheader(txn.req_hdrs, "Upgrade")) &&
		    !strncmp(hdr[0], TLS_VERSION, strcspn(hdr[0], " ,"))) {
		    /* Client (Murder proxy) supports RFC 2817 (TLS upgrade) */

		    response_header(HTTP_UPGRADE, &txn);
		}
		else {
		    /* All other clients use RFC 2818 (HTTPS) */
		    const char *path = txn.req_uri->path;
		    struct buf *html = &txn.resp_body.payload;

		    /* Create https URL */
		    hdr = spool_getheader(txn.req_hdrs, "Host");
		    buf_printf(&txn.buf, "https://%s", hdr[0]);
		    if (strcmp(path, "*")) {
			buf_appendcstr(&txn.buf, path);
			if (query) buf_printf(&txn.buf, "?%s", query);
		    }

		    txn.location = buf_cstring(&txn.buf);

		    /* Create HTML body */
		    buf_reset(html);
		    buf_printf(html, tls_message,
			       buf_cstring(&txn.buf), buf_cstring(&txn.buf));

		    /* Output our HTML response */
		    txn.resp_body.type = "text/html; charset=utf-8";
		    write_body(HTTP_MOVED, &txn,
			       buf_cstring(html), buf_len(html));
		}
	    }
	    else {
		/* Tell client to authenticate */
		if (r == SASL_CONTINUE)
		    txn.error.desc = "Continue authentication exchange";
		else if (r) txn.error.desc = "Authentication failed";
		else txn.error.desc =
			 "Must authenticate to access the specified target";
	    }
	}

      done:
	/* Handle errors (success responses handled by method functions) */
	if (ret) error_response(ret, &txn);

	/* Read and discard any unread request body */
	if (!(txn.flags.conn & CONN_CLOSE)) {
	    txn.req_body.flags |= BODY_DISCARD;
	    if (http_read_body(httpd_in, httpd_out,
			       txn.req_hdrs, &txn.req_body, &txn.error.desc)) {
		txn.flags.conn = CONN_CLOSE;
	    }
	}

	/* Memory cleanup */
	if (txn.req_uri) xmlFreeURI(txn.req_uri);
	if (txn.req_hdrs) spool_free_hdrcache(txn.req_hdrs);
	free_hash_table(&txn.req_qparams, (void (*)(void *)) &freestrlist);

	/* XXX - split this into a req_tgt cleanup */
	free(txn.req_tgt.userid);

	if (txn.flags.conn & CONN_CLOSE) {
	    buf_free(&txn.buf);
	    buf_free(&txn.req_body.payload);
	    buf_free(&txn.resp_body.payload);
#ifdef HAVE_ZLIB
	    deflateEnd(&txn.zstrm);
	    buf_free(&txn.zbuf);
#endif
	    return;
	}

	continue;
    }
}

/****************************  Parsing Routines  ******************************/

/* Parse URI, returning the path */
EXPORTED xmlURIPtr parse_uri(unsigned meth, const char *uri, unsigned path_reqd,
		    const char **errstr)
{
    xmlURIPtr p_uri;  /* parsed URI */

    /* Parse entire URI */
    if ((p_uri = xmlParseURI(uri)) == NULL) {
	*errstr = "Illegal request target URI";
	goto bad_request;
    }

    if (p_uri->scheme) {
	/* Check sanity of scheme */

	if (strcasecmp(p_uri->scheme, "http") &&
	    strcasecmp(p_uri->scheme, "https")) {
	    *errstr = "Unsupported URI scheme";
	    goto bad_request;
	}
    }

    /* Check sanity of path */
    if (path_reqd && (!p_uri->path || !*p_uri->path)) {
	*errstr = "Empty path in target URI";
	goto bad_request;
    }
    else if (p_uri->path) {
	if ((p_uri->path[0] != '/') &&
	    (strcmp(p_uri->path, "*") || (meth != METH_OPTIONS))) {
	    /* No special URLs except for "OPTIONS * HTTP/1.1" */
	    *errstr = "Illegal request target URI";
	    goto bad_request;
	}
	else if (strstr(p_uri->path, "/..")) {
	    /* Don't allow access up directory tree */
	    *errstr = "Illegal request target URI";
	    goto bad_request;
	}
	else if (strlen(p_uri->path) > MAX_MAILBOX_PATH) {
	    *errstr = "Request target URI too long";
	    goto bad_request;
	}
    }

    return p_uri;

  bad_request:
    if (p_uri) xmlFreeURI(p_uri);
    return NULL;
}


/* Calculate compile time of a file for use as Last-Modified and/or ETag */
EXPORTED time_t calc_compile_time(const char *time, const char *date)
{
    struct tm tm;
    char month[4];
    const char *monthname[] = {
	"Jan", "Feb", "Mar", "Apr", "May", "Jun",
	"Jul", "Aug", "Sep", "Oct", "Nov", "Dec"
    };

    memset(&tm, 0, sizeof(struct tm));
    tm.tm_isdst = -1;
    sscanf(time, "%02d:%02d:%02d", &tm.tm_hour, &tm.tm_min, &tm.tm_sec);
    sscanf(date, "%s %2d %4d", month, &tm.tm_mday, &tm.tm_year);
    tm.tm_year -= 1900;
    for (tm.tm_mon = 0; tm.tm_mon < 12; tm.tm_mon++) {
	if (!strcmp(month, monthname[tm.tm_mon])) break;
    }

    return mktime(&tm);
}

/* Parse Expect header(s) for interesting expectations */
static int parse_expect(struct transaction_t *txn)
{
    const char **exp = spool_getheader(txn->req_hdrs, "Expect");
    int i, ret = 0;

    /* Expect not supported by HTTP/1.0 clients */
    if (exp && txn->flags.ver1_0) return HTTP_EXPECT_FAILED;

    /* Look for interesting expectations.  Unknown == error */
    for (i = 0; !ret && exp && exp[i]; i++) {
	tok_t tok = TOK_INITIALIZER(exp[i], ",", TOK_TRIMLEFT|TOK_TRIMRIGHT);
	char *token;

	while (!ret && (token = tok_next(&tok))) {
	    /* Check if this is a non-persistent connection */
	    if (!strcasecmp(token, "100-continue")) {
		syslog(LOG_DEBUG, "Expect: 100-continue");
		txn->req_body.flags |= BODY_CONTINUE;
	    }
	    else {
		txn->error.desc = "Unsupported Expectation";
		ret = HTTP_EXPECT_FAILED;
	    }
	}

	tok_fini(&tok);
    }

    return ret;
}


/* Parse Connection header(s) for interesting options */
static void parse_connection(struct transaction_t *txn)
{
    const char **conn = spool_getheader(txn->req_hdrs, "Connection");
    int i;

    /* Look for interesting connection tokens */
    for (i = 0; conn && conn[i]; i++) {
	tok_t tok = TOK_INITIALIZER(conn[i], ",", TOK_TRIMLEFT|TOK_TRIMRIGHT);
	char *token;

	while ((token = tok_next(&tok))) {
	    if (httpd_timeout) {
		/* Check if this is a non-persistent connection */
		if (!strcasecmp(token, "close")) {
		    txn->flags.conn |= CONN_CLOSE;
		    continue;
		}

		/* Check if this is a persistent connection */
		else if (!strcasecmp(token, "keep-alive")) {
		    txn->flags.conn |= CONN_KEEPALIVE;
		    continue;
		}
	    }

	    /* Check if we need to upgrade to TLS */
	    if (!httpd_tls_done && tls_enabled() &&
		     !strcasecmp(token, "Upgrade")) {
		const char **upgrd;

		if ((upgrd = spool_getheader(txn->req_hdrs, "Upgrade")) &&
		    !strncmp(upgrd[0], TLS_VERSION, strcspn(upgrd[0], " ,"))) {
		    syslog(LOG_DEBUG, "client requested TLS");
		    txn->flags.conn |= CONN_UPGRADE;
		}
	    }
	}

	tok_fini(&tok);
    }

    if (!httpd_timeout) txn->flags.conn |= CONN_CLOSE;
    else if (txn->flags.conn & CONN_CLOSE) {
	/* close overrides keep-alive */
	txn->flags.conn &= ~CONN_KEEPALIVE;
    }
    else if (txn->flags.ver1_0 && !(txn->flags.conn & CONN_KEEPALIVE)) {
	/* HTTP/1.0 - non-persistent connection unless keep-alive */
	txn->flags.conn |= CONN_CLOSE;
    }
}


/* Compare accept quality values so that they sort in descending order */
static int compare_accept(const struct accept *a1, const struct accept *a2)
{
    if (a2->qual < a1->qual) return -1;
    if (a2->qual > a1->qual) return 1;
    return 0;
}

struct accept *parse_accept(const char **hdr)
{
    int i, n = 0, alloc = 0;
    struct accept *ret = NULL;
#define GROW_ACCEPT 10;

    for (i = 0; hdr && hdr[i]; i++) {
	tok_t tok = TOK_INITIALIZER(hdr[i], ";,", TOK_TRIMLEFT|TOK_TRIMRIGHT);
	char *token;

	while ((token = tok_next(&tok))) {
	    if (!strncmp(token, "q=", 2)) {
		if (!ret) break;
		ret[n-1].qual = strtof(token+2, NULL);
	    }
	    else {
		if (n + 1 >= alloc)  {
		    alloc += GROW_ACCEPT;
		    ret = xrealloc(ret, alloc * sizeof(struct accept));
		}
		ret[n].token = xstrdup(token);
		ret[n].qual = 1.0;
		ret[++n].token = NULL;
	    }
	}
	tok_fini(&tok);
    }

    qsort(ret, n, sizeof(struct accept),
	  (int (*)(const void *, const void *)) &compare_accept);

    return ret;
}


/****************************  Response Routines  *****************************/


/* Create RFC3339 date ('buf' must be at least 21 characters) */
EXPORTED char *rfc3339date_gen(char *buf, size_t len, time_t t)
{
    struct tm *tm = gmtime(&t);

    snprintf(buf, len, "%4d-%02d-%02dT%02d:%02d:%02dZ",
	     tm->tm_year + 1900, tm->tm_mon + 1, tm->tm_mday, 
	     tm->tm_hour, tm->tm_min, tm->tm_sec);

    return buf;
}


/* Create HTTP-date ('buf' must be at least 30 characters) */
EXPORTED char *httpdate_gen(char *buf, size_t len, time_t t)
{
    static char *month[] = { "Jan", "Feb", "Mar", "Apr", "May", "Jun",
			     "Jul", "Aug", "Sep", "Oct", "Nov", "Dec" };
    static char *wday[] = { "Sun", "Mon", "Tue", "Wed", "Thu", "Fri", "Sat" };

    struct tm *tm = gmtime(&t);

    snprintf(buf, len, "%3s, %02d %3s %4d %02d:%02d:%02d GMT",
	     wday[tm->tm_wday], 
	     tm->tm_mday, month[tm->tm_mon], tm->tm_year + 1900,
	     tm->tm_hour, tm->tm_min, tm->tm_sec);

    return buf;
}


/* Create an HTTP Status-Line given response code */
EXPORTED const char *http_statusline(long code)
{
    static struct buf statline = BUF_INITIALIZER;
    static unsigned tail = 0;

    if (!tail) {
	buf_setcstr(&statline, HTTP_VERSION);
	buf_putc(&statline, ' ');
	tail = buf_len(&statline);
    }

    buf_truncate(&statline, tail);
    buf_appendcstr(&statline, error_message(code));
    return buf_cstring(&statline);
}


/* Output an HTTP response header.
 * 'code' specifies the HTTP Status-Code and Reason-Phrase.
 * 'txn' contains the transaction context
 */

#define WWW_Authenticate(name, param)				\
    prot_printf(httpd_out, "WWW-Authenticate: %s", name);	\
    if (param) prot_printf(httpd_out, " %s", param);		\
    prot_puts(httpd_out, "\r\n")

#define Access_Control_Expose(hdr)				\
    prot_puts(httpd_out, "Access-Control-Expose-Headers: " hdr "\r\n")

EXPORTED void comma_list_hdr(const char *hdr, const char *vals[], unsigned flags, ...)
{
    const char *sep = " ";
    va_list args;
    int i;

    va_start(args, flags);
    prot_printf(httpd_out, "%s:", hdr);
    for (i = 0; vals[i]; i++) {
	if (flags & (1 << i)) {
	    prot_puts(httpd_out, sep);
	    prot_vprintf(httpd_out, vals[i], args);
	    sep = ", ";
	}
	else {
	    /* discard any unused args */
	    vsnprintf(NULL, 0, vals[i], args);
	}
    }
    prot_puts(httpd_out, "\r\n");
    va_end(args);
}

EXPORTED void allow_hdr(const char *hdr, unsigned allow)
{
    const char *meths[] = {
	"OPTIONS, GET, HEAD", "POST", "PUT", "DELETE", "TRACE", NULL
    };

    comma_list_hdr(hdr, meths, allow);

    if (allow & ALLOW_DAV) {
	prot_printf(httpd_out, "%s: PROPFIND, REPORT", hdr);
	if (allow & ALLOW_WRITE) {
	    prot_puts(httpd_out, ", COPY, MOVE, LOCK, UNLOCK");
	}
	if (allow & ALLOW_WRITECOL) {
	    prot_puts(httpd_out, ", PROPPATCH, MKCOL, ACL");
	    if (allow & ALLOW_CAL) {
		prot_printf(httpd_out, "\r\n%s: MKCALENDAR", hdr);
	    }
	}
	prot_puts(httpd_out, "\r\n");
    }
}

#define MD5_BASE64_LEN 25   /* ((MD5_DIGEST_LENGTH / 3) + 1) * 4 */

EXPORTED void Content_MD5(const unsigned char *md5)
{
    char base64[MD5_BASE64_LEN+1];

    sasl_encode64((char *) md5, MD5_DIGEST_LENGTH,
		  base64, MD5_BASE64_LEN, NULL);
    prot_printf(httpd_out, "Content-MD5: %s\r\n", base64);
}


EXPORTED void response_header(long code, struct transaction_t *txn)
{
    time_t now;
    char datestr[30];
    unsigned keepalive;
    const char **hdr;
    struct auth_challenge_t *auth_chal;
    struct resp_body_t *resp_body;
    static struct buf log = BUF_INITIALIZER;

    /* Stop method processing alarm */
    keepalive = alarm(0);


    /* Status-Line */
    prot_printf(httpd_out, "%s\r\n", http_statusline(code));


    /* Connection Management */
    switch (code) {
    case HTTP_SWITCH_PROT:
	keepalive = 0;  /* No alarm during TLS negotiation */

	prot_printf(httpd_out, "Upgrade: %s\r\n", TLS_VERSION);
	prot_puts(httpd_out, "Connection: Upgrade\r\n");

	/* Fall through as provisional response */

    case HTTP_CONTINUE:
    case HTTP_PROCESSING:
	/* Provisional response - nothing else needed */

	/* CRLF terminating the header block */
	prot_puts(httpd_out, "\r\n");

	/* Force the response to the client immediately */
	prot_flush(httpd_out);

	/* Reset method processing alarm */
	alarm(keepalive);

	return;

    case HTTP_UPGRADE:
	txn->flags.conn |= CONN_UPGRADE;
	prot_printf(httpd_out, "Upgrade: %s\r\n", TLS_VERSION);

	/* Fall through as final response */

    default:
	/* Final response */
	if (txn->flags.conn) {
	    /* Construct Connection header */
	    const char *conn_tokens[] =
		{ "close", "Upgrade", "Keep-Alive", NULL };

	    if (txn->flags.conn & CONN_KEEPALIVE) {
		prot_printf(httpd_out, "Keep-Alive: timeout=%d\r\n",
			    httpd_timeout);
	    }

	    comma_list_hdr("Connection", conn_tokens, txn->flags.conn);
	}

	auth_chal = &txn->auth_chal;
	resp_body = &txn->resp_body;
    }


    /* Control Data */
    now = time(0);
    httpdate_gen(datestr, sizeof(datestr), now);
    prot_printf(httpd_out, "Date: %s\r\n", datestr);

    if (httpd_tls_done) {
	prot_puts(httpd_out, "Strict-Transport-Security: max-age=600\r\n");
    }
    if (txn->location) {
	prot_printf(httpd_out, "Location: %s\r\n", txn->location);
    }
    if (txn->flags.cc) {
	/* Construct Cache-Control header */
	const char *cc_dirs[] =
	    { "must-revalidate", "no-cache", "no-store", "no-transform",
	      "public", "private", "max-age=%d", NULL };

	comma_list_hdr("Cache-Control", cc_dirs, txn->flags.cc,
		       resp_body->maxage);

	if (txn->flags.cc & CC_MAXAGE) {
	    httpdate_gen(datestr, sizeof(datestr), now + resp_body->maxage);
	    prot_printf(httpd_out, "Expires: %s\r\n", datestr);
	}
    }
    if (txn->flags.cors) {
	/* Construct Cross-Origin Resource Sharing headers */
	prot_printf(httpd_out, "Access-Control-Allow-Origin: %s\r\n",
		    *spool_getheader(txn->req_hdrs, "Origin"));
	prot_puts(httpd_out, "Access-Control-Allow-Credentials: true\r\n");

	if (txn->flags.cors == CORS_PREFLIGHT) {
	    allow_hdr("Access-Control-Allow-Methods", txn->req_tgt.allow);

	    for (hdr = spool_getheader(txn->req_hdrs,
				       "Access-Control-Request-Headers");
		 hdr && *hdr; hdr++) {
		prot_printf(httpd_out,
			    "Access-Control-Allow-Headers: %s\r\n", *hdr);
	    }
	    prot_puts(httpd_out, "Access-Control-Max-Age: 3600\r\n");
	}
    }
    if (txn->flags.vary) {
	/* Construct Vary header */
	const char *vary_hdrs[] =
	    { "Accept", "Accept-Encoding", "Brief", "Prefer", NULL };

	comma_list_hdr("Vary", vary_hdrs, txn->flags.vary);
    }


    /* Response Context */
    if (txn->flags.mime) {
	prot_puts(httpd_out, "MIME-Version: 1.0\r\n");
    }
    if (txn->req_tgt.allow & ALLOW_ISCHEDULE) {
	prot_puts(httpd_out, "iSchedule-Version: 1.0\r\n");
	if (resp_body->iserial) {
	    prot_printf(httpd_out, "iSchedule-Capabilities: %ld\r\n",
			resp_body->iserial);
	}
    }
    if (resp_body->cmid) {
	prot_printf(httpd_out, "Cal-Managed-ID: \"%s\"\r\n", resp_body->cmid);
	if (txn->flags.cors) Access_Control_Expose("Cal-Managed-ID");
    }
    if (resp_body->prefs) {
	/* Construct Preference-Applied header */
	const char *prefs[] =
	    { "return=minimal", "return=representation", "depth-noroot", NULL };

	comma_list_hdr("Preference-Applied", prefs, resp_body->prefs);
	if (txn->flags.cors) Access_Control_Expose("Preference-Applied");
    }

    switch (code) {
    case HTTP_OK:
	switch (txn->meth) {
	case METH_GET:
	case METH_HEAD:
	    /* Construct Accept-Ranges header for GET and HEAD responses */
	    prot_printf(httpd_out, "Accept-Ranges: %s\r\n",
			txn->flags.ranges ? "bytes" : "none");
	    break;

	case METH_OPTIONS:
	    if (config_serverinfo == IMAP_ENUM_SERVERINFO_ON) {
		prot_printf(httpd_out, "Server: %s\r\n",
			    buf_cstring(&serverinfo));
	    }

	    if (txn->req_tgt.allow & ALLOW_DAV) {
		/* Construct DAV header(s) based on namespace of request URL */
		prot_printf(httpd_out, "DAV: 1,%s 3, access-control%s\r\n",
			    (txn->req_tgt.allow & ALLOW_WRITE) ? " 2," : "",
			    (txn->req_tgt.allow & ALLOW_WRITECOL) ?
			    ", extended-mkcol" : "");
		if (txn->req_tgt.allow & ALLOW_CAL) {
		    prot_printf(httpd_out, "DAV: calendar-access%s%s%s\r\n",
				(txn->req_tgt.allow & ALLOW_CAL_AVAIL) ?
				", calendar-availability" : "",
				(txn->req_tgt.allow & ALLOW_CAL_SCHED) ?
				", calendar-auto-schedule" : "",
				(txn->req_tgt.allow & ALLOW_CAL_NOTZ) ?
				", calendar-no-timezone" : "");
		    if (txn->req_tgt.allow & ALLOW_CAL_ATTACH) {
			prot_puts(httpd_out,
				  "DAV: calendar-managed-attachments, "
				  "calendar-managed-attachments-no-recurrence\r\n");
		    }

		    /* Backwards compatibility with older Apple VAV clients */
		    if ((txn->req_tgt.allow &
			 (ALLOW_CAL_AVAIL | ALLOW_CAL_SCHED)) ==
			(ALLOW_CAL_AVAIL | ALLOW_CAL_SCHED)) {
			if ((hdr = spool_getheader(txn->req_hdrs, "User-Agent"))
			    && strstr(hdr[0], "CalendarAgent/")) {
			    prot_puts(httpd_out, "DAV: inbox-availability\r\n");
			}
		    }
		}
		if (txn->req_tgt.allow & ALLOW_CARD) {
		    prot_puts(httpd_out, "DAV: addressbook\r\n");
		}
	    }

	    if (txn->flags.cors == CORS_PREFLIGHT) {
		/* Access-Control-Allow-Methods supersedes Allow */
		break;
	    }
	    else goto allow;
	}
	goto authorized;

    case HTTP_NOT_ALLOWED:
    allow:
	/* Construct Allow header(s) for OPTIONS and 405 response */
	allow_hdr("Allow", txn->req_tgt.allow);
	goto authorized;

    case HTTP_BAD_MEDIATYPE:
	if (txn->req_body.te == TE_UNKNOWN) {
	    /* Construct Allow-Encoding header for 415 response */
#ifdef HAVE_ZLIB
	    prot_puts(httpd_out, "Allow-Encoding: gzip, deflate\r\n");
#else
	    prot_puts(httpd_out, "Allow-Encoding: identity\r\n");
#endif
	}
	goto authorized;

    case HTTP_UNAUTHORIZED:
	/* Authentication Challenges */
	if (!auth_chal->scheme) {
	    /* Require authentication by advertising all possible schemes */
	    struct auth_scheme_t *scheme;

	    for (scheme = auth_schemes; scheme->name; scheme++) {
		/* Only advertise what is available and
		   can work with the type of connection */
		if ((avail_auth_schemes & (1 << scheme->idx)) &&
		    !((txn->flags.conn & CONN_CLOSE) &&
		      (scheme->flags & AUTH_NEED_PERSIST))) {
		    auth_chal->param = NULL;

		    if (scheme->flags & AUTH_SERVER_FIRST) {
			/* Generate the initial challenge */
			http_auth(scheme->name, txn);

			if (!auth_chal->param) continue;  /* If fail, skip it */
		    }
		    WWW_Authenticate(scheme->name, auth_chal->param);
		}
	    }
	}
	else {
	    /* Continue with current authentication exchange */ 
	    WWW_Authenticate(auth_chal->scheme->name, auth_chal->param);
	}
	break;

    default:
    authorized:
	/* Authentication completed/unnecessary */
	if (auth_chal->param) {
	    /* Authentication completed with success data */
	    if (auth_chal->scheme->send_success) {
		/* Special handling of success data for this scheme */
		auth_chal->scheme->send_success(auth_chal->scheme->name,
						auth_chal->param);
	    }
	    else {
		/* Default handling of success data */
		WWW_Authenticate(auth_chal->scheme->name, auth_chal->param);
	    }
	}
    }


    /* Validators */
    if (resp_body->lock) {
	prot_printf(httpd_out, "Lock-Token: <%s>\r\n", resp_body->lock);
	if (txn->flags.cors) Access_Control_Expose("Lock-Token");
    }
    if (resp_body->stag) {
	prot_printf(httpd_out, "Schedule-Tag: \"%s\"\r\n", resp_body->stag);
	if (txn->flags.cors) Access_Control_Expose("Schedule-Tag");
    }
    if (resp_body->etag) {
	prot_printf(httpd_out, "ETag: %s\"%s\"\r\n",
		    resp_body->enc ? "W/" : "", resp_body->etag);
	if (txn->flags.cors) Access_Control_Expose("ETag");
    }
    if (resp_body->lastmod) {
	/* Last-Modified MUST NOT be in the future */
	resp_body->lastmod = MIN(resp_body->lastmod, now);
	httpdate_gen(datestr, sizeof(datestr), resp_body->lastmod);
	prot_printf(httpd_out, "Last-Modified: %s\r\n", datestr);
    }
    if (resp_body->synctoken) {
	prot_printf(httpd_out, "X-Sync-Token: %s\r\n", resp_body->synctoken);
    }


    /* Representation Metadata */
    if (resp_body->type) {
	prot_printf(httpd_out, "Content-Type: %s\r\n", resp_body->type);

	if (resp_body->fname) {
	    prot_printf(httpd_out,
			"Content-Disposition: attachment; filename=\"%s\"\r\n",
			resp_body->fname);
	}
	if (txn->resp_body.enc) {
	    /* Construct Content-Encoding header */
	    const char *ce[] =
		{ "deflate", "gzip", NULL };

	    comma_list_hdr("Content-Encoding", ce, txn->resp_body.enc);
	}
	if (resp_body->lang) {
	    prot_printf(httpd_out, "Content-Language: %s\r\n", resp_body->lang);
	}
	if (resp_body->loc) {
	    prot_printf(httpd_out, "Content-Location: %s\r\n", resp_body->loc);
	    if (txn->flags.cors) Access_Control_Expose("Content-Location");
	}
	if (resp_body->md5) {
	    Content_MD5(resp_body->md5);
	}
    }


    /* Payload */
    switch (code) {
    case HTTP_NO_CONTENT:
    case HTTP_NOT_MODIFIED:
	/* MUST NOT include a body */
	break;

    case HTTP_UNSAT_RANGE:
	prot_printf(httpd_out, "Content-Range: bytes */%lu\r\n",
		    resp_body->len);
	resp_body->len = 0;  /* No content */

	/* Fall through and specify framing */

    case HTTP_PARTIAL:
	if (resp_body->range) {
	    prot_printf(httpd_out, "Content-Range: bytes %lu-%lu/%lu\r\n",
			resp_body->range->first, resp_body->range->last,
			resp_body->len);

	    /* Set actual content length of range */
	    resp_body->len = resp_body->range->last -
		resp_body->range->first + 1;

	    free(resp_body->range);
	}

	/* Fall through and specify framing */

    default:
	if (txn->flags.te) {
	    /* HTTP/1.1+ only - we use close-delimiting for HTTP/1.0 */
	    if (!txn->flags.ver1_0) {
		/* Construct Transfer-Encoding header */
		const char *te[] =
		    { "deflate", "gzip", "chunked", NULL };

		comma_list_hdr("Transfer-Encoding", te, txn->flags.te);

		if (txn->flags.trailer) {
		    /* Construct Trailer header */
		    const char *trailer_hdrs[] =
			{ "Content-MD5", NULL };

		    comma_list_hdr("Trailer", trailer_hdrs, txn->flags.trailer);
		}
	    }
	}
	else if (resp_body->len || txn->meth != METH_HEAD) {
	    prot_printf(httpd_out, "Content-Length: %lu\r\n", resp_body->len);
	}
    }


    /* CRLF terminating the header block */
    prot_puts(httpd_out, "\r\n");


    /* Log the client request and our response */
    buf_reset(&log);
    /* Add client data */
    buf_printf(&log, "%s", httpd_clienthost);
    if (proxy_userid) buf_printf(&log, " as \"%s\"", proxy_userid);
    if (txn->req_hdrs &&
	(hdr = spool_getheader(txn->req_hdrs, "User-Agent"))) {
	buf_printf(&log, " with \"%s\"", hdr[0]);
	if ((hdr = spool_getheader(txn->req_hdrs, "X-Client")))
	    buf_printf(&log, " by \"%s\"", hdr[0]);
	else if ((hdr = spool_getheader(txn->req_hdrs, "X-Requested-With")))
	    buf_printf(&log, " by \"%s\"", hdr[0]);
    }
    /* Add request-line */
    buf_appendcstr(&log, "; \"");
    if (txn->req_line.meth) {
	buf_printf(&log, "%s",
		   txn->flags.override ? "POST" : txn->req_line.meth);
	if (txn->req_line.uri) {
	    buf_printf(&log, " %s", txn->req_line.uri);
	    if (txn->req_line.ver) {
		buf_printf(&log, " %s", txn->req_line.ver);
		if (code != HTTP_TOO_LONG) {
		    char *p = txn->req_line.ver + strlen(txn->req_line.ver) + 1;
		    if (*p) buf_printf(&log, " %s", p);
		}
	    }
	}
    }
    buf_appendcstr(&log, "\"");
    if (txn->req_hdrs) {
	/* Add any request modifying headers */
	const char *sep = " (";

	if (txn->flags.override) {
	    buf_printf(&log, "%smethod-override=%s", sep, txn->req_line.meth);
	    sep = "; ";
	}
	if ((hdr = spool_getheader(txn->req_hdrs, "Origin"))) {
	    buf_printf(&log, "%sorigin=%s", sep, hdr[0]);
	    sep = "; ";
	}
	if ((hdr = spool_getheader(txn->req_hdrs, "Referer"))) {
	    buf_printf(&log, "%sreferer=%s", sep, hdr[0]);
	    sep = "; ";
	}
	if ((hdr = spool_getheader(txn->req_hdrs, "Destination"))) {
	    buf_printf(&log, "%sdestination=%s", sep, hdr[0]);
	    sep = "; ";
	}
	if ((hdr = spool_getheader(txn->req_hdrs, ":type"))) {
	    buf_printf(&log, "%stype=%s", sep, hdr[0]);
	    sep = "; ";
	}
	if ((hdr = spool_getheader(txn->req_hdrs, "Depth"))) {
	    buf_printf(&log, "%sdepth=%s", sep, hdr[0]);
	    sep = "; ";
	}
	if (*sep == ';') buf_appendcstr(&log, ")");
    }
    buf_printf(&log, " => \"%s\"", error_message(code));
    /* Add any auxiliary response data */
    if (txn->location) {
	buf_printf(&log, " (location=%s)", txn->location);
    }
    else if (txn->flags.cors) {
	buf_appendcstr(&log, " (allow-origin)");
    }
    else if (txn->error.desc) {
	buf_printf(&log, " (error=%s)", txn->error.desc);
    }
    syslog(LOG_INFO, "%s", buf_cstring(&log));
}


static void keep_alive(int sig)
{
    if (sig == SIGALRM) {
	response_header(HTTP_CONTINUE, NULL);
	alarm(httpd_keepalive);
    }
}


/*
 * Output an HTTP response with multipart body data.
 *
 * An initial call with 'code' != 0 will output a response header
 * and the preamble.
 * All subsequent calls should have 'code' = 0 to output just a body part.
 * A final call with 'len' = 0 ends the multipart body.
 */
EXPORTED void write_multipart_body(long code, struct transaction_t *txn,
			  const char *buf, unsigned len)
{
    static char boundary[100];
    struct buf *body = &txn->resp_body.payload;

    if (code) {
	const char *preamble =
	    "This is a message with multiple parts in MIME format.\r\n";

	txn->flags.mime = 1;

	/* Create multipart boundary */
	snprintf(boundary, sizeof(boundary), "%s-%ld-%ld-%ld",
		 *spool_getheader(txn->req_hdrs, "Host"),
		 (long) getpid(), (long) time(0), (long) rand());

	/* Create Content-Type w/ boundary */
	assert(!buf_len(&txn->buf));
	buf_printf(&txn->buf, "%s; boundary=\"%s\"",
		   txn->resp_body.type, boundary);
	txn->resp_body.type = buf_cstring(&txn->buf);

	/* Setup for chunked response and begin multipart */
	txn->flags.te |= TE_CHUNKED;
	if (!buf) {
	    buf = preamble;
	    len = strlen(preamble);
	}
	write_body(code, txn, buf, len);
    }
    else if (len) {
	/* Output delimiter and MIME part-headers */
	buf_reset(body);
	buf_printf(body, "\r\n--%s\r\n", boundary);
	buf_printf(body, "Content-Type: %s\r\n", txn->resp_body.type);
	if (txn->resp_body.range) {
	    buf_printf(body, "Content-Range: bytes %lu-%lu/%lu\r\n",
		       txn->resp_body.range->first,
		       txn->resp_body.range->last,
		       txn->resp_body.len);
	}
	buf_printf(body, "Content-Length: %d\r\n\r\n", len);
	write_body(0, txn, buf_cstring(body), buf_len(body));

	/* Output body-part data */
	write_body(0, txn, buf, len);
    }
    else {
	const char *epilogue = "\r\nEnd of MIME multipart body.\r\n";

	/* Output close-delimiter and epilogue */
	buf_reset(body);
	buf_printf(body, "\r\n--%s--\r\n%s", boundary, epilogue);
	write_body(0, txn, buf_cstring(body), buf_len(body));

	/* End of output */
	write_body(0, txn, NULL, 0);
    }
}


/* Output multipart/byteranges */
static void multipart_byteranges(struct transaction_t *txn,
				 const char *msg_base)
{
    /* Save Content-Range and Content-Type pointers */
    struct range *range = txn->resp_body.range;
    const char *type = txn->resp_body.type;

    /* Start multipart response */
    txn->resp_body.range = NULL;
    txn->resp_body.type = "multipart/byteranges";
    write_multipart_body(HTTP_PARTIAL, txn, NULL, 0);

    txn->resp_body.type = type;
    while (range) {
	unsigned long offset = range->first;
	unsigned long datalen = range->last - range->first + 1;
	struct range *next = range->next;

	/* Output range as body part */
	txn->resp_body.range = range;
	write_multipart_body(0, txn, msg_base + offset, datalen);

	/* Cleanup */
	free(range);
	range = next;
    }

    /* End of multipart body */
    write_multipart_body(0, txn, NULL, 0);
}


/*
 * Output an HTTP response with body data, compressed as necessary.
 *
 * For chunked body data, an initial call with 'code' != 0 will output
 * a response header and the first body chunk.
 * All subsequent calls should have 'code' = 0 to output just the body chunk.
 * A final call with 'len' = 0 ends the chunked body.
 *
 * NOTE: HTTP/1.0 clients can't handle chunked encoding,
 *       so we use bare chunks and close the connection when done.
 */
EXPORTED void write_body(long code, struct transaction_t *txn,
		const char *buf, unsigned len)
{
    unsigned is_dynamic = code ? (txn->flags.te & TE_CHUNKED) : 1;
    unsigned outlen = len, offset = 0;
    int do_md5 = config_getswitch(IMAPOPT_HTTPCONTENTMD5);
    static MD5_CTX ctx;
    static unsigned char md5[MD5_DIGEST_LENGTH];

    if (!is_dynamic && len < GZIP_MIN_LEN) {
	/* Don't compress small static content */
	txn->resp_body.enc = CE_IDENTITY;
	txn->flags.te = TE_NONE;
    }

    /* Compress data */
    if (txn->resp_body.enc || txn->flags.te & ~TE_CHUNKED) {
#ifdef HAVE_ZLIB
	/* Only flush for static content or on last (zero-length) chunk */
	unsigned flush = (is_dynamic && len) ? Z_NO_FLUSH : Z_FINISH;

	if (code) deflateReset(&txn->zstrm);

	txn->zstrm.next_in = (Bytef *) buf;
	txn->zstrm.avail_in = len;
	buf_reset(&txn->zbuf);

	do {
	    buf_ensure(&txn->zbuf,
		       deflateBound(&txn->zstrm, txn->zstrm.avail_in));

	    txn->zstrm.next_out = (Bytef *) txn->zbuf.s + txn->zbuf.len;
	    txn->zstrm.avail_out = txn->zbuf.alloc - txn->zbuf.len;

	    deflate(&txn->zstrm, flush);
	    txn->zbuf.len = txn->zbuf.alloc - txn->zstrm.avail_out;

	} while (!txn->zstrm.avail_out);

	buf = txn->zbuf.s;
	outlen = txn->zbuf.len;
#else
	/* XXX should never get here */
	fatal("Compression requested, but no zlib", EC_SOFTWARE);
#endif /* HAVE_ZLIB */
    }

    if (code) {
	/* Initial call - prepare response header based on CE, TE and version */
	if (do_md5) MD5Init(&ctx);

	if (txn->flags.te & ~TE_CHUNKED) {
	    /* Transfer-Encoded content MUST be chunked */
	    txn->flags.te |= TE_CHUNKED;

	    if (!is_dynamic) {
		/* Handle static content as last chunk */
		len = 0;
	    }
	}

	if (!(txn->flags.te & TE_CHUNKED)) {
	    /* Full/partial body (no encoding).
	     *
	     * In all cases, 'resp_body.len' is used to specify complete-length
	     * In the case of a 206 or 416 response, Content-Length will be
	     * set accordingly in response_header().
	     */
	    txn->resp_body.len = outlen;

	    if (code == HTTP_PARTIAL) {
		/* check_precond() tells us that this is a range request */
		code = parse_ranges(*spool_getheader(txn->req_hdrs, "Range"),
				    outlen, &txn->resp_body.range);

		switch (code) {
		case HTTP_OK:
		    /* Full body (unknown range-unit) */
		    break;

		case HTTP_PARTIAL:
		    /* One or more range request(s) */
		    txn->resp_body.len = outlen;

		    if (txn->resp_body.range->next) {
			/* Multiple ranges */
			multipart_byteranges(txn, buf);
			return;
		    }
		    else {
			/* Single range - set data parameters accordingly */
			offset += txn->resp_body.range->first;
			outlen = txn->resp_body.range->last -
			    txn->resp_body.range->first + 1;
		    }
		    break;

		case HTTP_UNSAT_RANGE:
		    /* No valid ranges */
		    outlen = 0;
		    break;
		}
	    }

	    if (outlen && do_md5) {
		MD5Update(&ctx, buf+offset, outlen);
		MD5Final(md5, &ctx);
		txn->resp_body.md5 = md5;
	    }
	}
	else if (txn->flags.ver1_0) {
	    /* HTTP/1.0 doesn't support chunked - close-delimit the body */
	    txn->flags.conn = CONN_CLOSE;
	}
	else if (do_md5) txn->flags.trailer = TRAILER_CMD5;

	response_header(code, txn);

	/* MUST NOT send a body for 1xx/204/304 response or any HEAD response */
	switch (code) {
	case HTTP_CONTINUE:
	case HTTP_SWITCH_PROT:
	case HTTP_PROCESSING:
	case HTTP_NO_CONTENT:
	case HTTP_NOT_MODIFIED:
	    return;

	default:
	    if (txn->meth == METH_HEAD) return;
	}
    }

    /* Output data */
    if ((txn->flags.te & TE_CHUNKED) && !txn->flags.ver1_0) {
	/* HTTP/1.1 chunk */
	if (outlen) {
	    prot_printf(httpd_out, "%x\r\n", outlen);
	    prot_write(httpd_out, buf, outlen);
	    prot_puts(httpd_out, "\r\n");

	    if (do_md5) MD5Update(&ctx, buf, outlen);	    
	}
	if (!len) {
	    /* Terminate the HTTP/1.1 body with a zero-length chunk */
	    prot_puts(httpd_out, "0\r\n");

	    /* Trailer */
	    if (do_md5) {
		MD5Final(md5, &ctx);
		Content_MD5(md5);
	    }

	    prot_puts(httpd_out, "\r\n");
	}
    }
    else {
	/* Full body or HTTP/1.0 close-delimited body */
	prot_write(httpd_out, buf + offset, outlen);
    }
}


/* Output an HTTP response with application/xml body */
EXPORTED void xml_response(long code, struct transaction_t *txn, xmlDocPtr xml)
{
    xmlChar *buf;
    int bufsiz;

    switch (code) {
    case HTTP_OK:
    case HTTP_CREATED:
    case HTTP_NO_CONTENT:
    case HTTP_MULTI_STATUS:
	break;

    default:
	/* Neither Brief nor Prefer affect error response bodies */
	txn->flags.vary &= ~(VARY_BRIEF | VARY_PREFER);
	txn->resp_body.prefs = 0;
    }

    /* Dump XML response tree into a text buffer */
    xmlDocDumpFormatMemoryEnc(xml, &buf, &bufsiz, "utf-8",
			      config_httpprettytelemetry);

    if (buf) {
	/* Output the XML response */
	txn->resp_body.type = "application/xml; charset=utf-8";

	write_body(code, txn, (char *) buf, bufsiz);

	/* Cleanup */
	xmlFree(buf);
    }
    else {
	txn->error.precond = 0;
	txn->error.desc = "Error dumping XML tree\r\n";
	error_response(HTTP_SERVER_ERROR, txn);
    }
}

EXPORTED void buf_printf_markup(struct buf *buf, unsigned level, const char *fmt, ...)
{
    va_list args;
    const char *eol = "\n";

    if (!config_httpprettytelemetry) {
	level = 0;
	eol = "";
    }

    va_start(args, fmt);

    buf_printf(buf, "%*s", level * MARKUP_INDENT, "");
    buf_vprintf(buf, fmt, args);
    buf_appendcstr(buf, eol);

    va_end(args);
}


/* Output an HTTP error response with optional XML or HTML body */
EXPORTED void error_response(long code, struct transaction_t *txn)
{
    struct buf *html = &txn->resp_body.payload;

    /* Neither Brief nor Prefer affect error response bodies */
    txn->flags.vary &= ~(VARY_BRIEF | VARY_PREFER);
    txn->resp_body.prefs = 0;

#ifdef WITH_DAV
    if (code != HTTP_UNAUTHORIZED && txn->error.precond) {
	xmlNodePtr root = xml_add_error(NULL, &txn->error, NULL);

	if (root) {
	    xml_response(code, txn, root->doc);
	    xmlFreeDoc(root->doc);
	    return;
	}
    }
#endif /* WITH_DAV */

    if (!txn->error.desc) {
	switch (code) {
	    /* 4xx codes */
	case HTTP_BAD_REQUEST:
	    txn->error.desc =
		"The request was not understood by this server.";
	    break;

	case HTTP_NOT_FOUND:
	    txn->error.desc =
		"The requested URL was not found on this server.";
	    break;

	case HTTP_NOT_ALLOWED:
	    txn->error.desc =
		"The requested method is not allowed for the URL.";
	    break;

	case HTTP_GONE:
	    txn->error.desc =
		"The requested URL has been removed from this server.";
	    break;

	    /* 5xx codes */
	case HTTP_SERVER_ERROR:
	    txn->error.desc =
		"The server encountered an internal error.";
	    break;

	case HTTP_NOT_IMPLEMENTED:
	    txn->error.desc =
		"The requested method is not implemented by this server.";
	    break;

	case HTTP_UNAVAILABLE:
	    txn->error.desc =
		"The server is unable to process the request at this time.";
	    break;
	}
    }

    buf_reset(html);
    if (txn->error.desc) {
	const char **hdr, *host = "";
	char *port = NULL;
	unsigned level = 0;

	if (txn->req_hdrs &&
	    (hdr = spool_getheader(txn->req_hdrs, "Host")) &&
	    hdr[0] && *hdr[0]) {
	    host = (char *) hdr[0];
	    if ((port = strchr(host, ':'))) *port++ = '\0';
	}
	else if (config_serverinfo != IMAP_ENUM_SERVERINFO_OFF) {
	    host = config_servername;
	}
	if (!port) port = strchr(saslprops.iplocalport, ';')+1;

	buf_printf_markup(html, level, HTML_DOCTYPE);
	buf_printf_markup(html, level++, "<html>");
	buf_printf_markup(html, level++, "<head>");
	buf_printf_markup(html, level, "<title>%s</title>",
			  error_message(code));
	buf_printf_markup(html, --level, "</head>");
	buf_printf_markup(html, level++, "<body>");
	buf_printf_markup(html, level, "<h1>%s</h1>", error_message(code)+4);
	buf_printf_markup(html, level, "<p>%s</p>", txn->error.desc);
	buf_printf_markup(html, level, "<hr>");
	buf_printf_markup(html, level,
			  "<address>%s Server at %s Port %s</address>",
			  buf_cstring(&serverinfo), host, port);
	buf_printf_markup(html, --level, "</body>");
	buf_printf_markup(html, --level, "</html>");

	txn->resp_body.type = "text/html; charset=utf-8";
    }

    write_body(code, txn, buf_cstring(html), buf_len(html));
}


static int proxy_authz(const char **authzid, struct transaction_t *txn)
{
    static char authzbuf[MAX_MAILBOX_BUFFER];
    unsigned authzlen;
    int status;

    syslog(LOG_DEBUG, "proxy_auth: authzid='%s'", *authzid);

    /* Free userid & authstate previously allocated for auth'd user */
    if (httpd_userid) {
	free(httpd_userid);
	httpd_userid = NULL;
    }
    if (httpd_extradomain) {
	free(httpd_extradomain);
	httpd_extradomain = NULL;
    }
    if (httpd_authstate) {
	auth_freestate(httpd_authstate);
	httpd_authstate = NULL;
    }

    if (!(config_mupdate_server && config_getstring(IMAPOPT_PROXYSERVERS))) {
	/* Not a backend in a Murder - proxy authz is not allowed */
	syslog(LOG_NOTICE, "badlogin: %s %s %s %s",
	       httpd_clienthost, txn->auth_chal.scheme->name, saslprops.authid,
	       "proxy authz attempted on non-Murder backend");
	return SASL_NOAUTHZ;
    }

    /* Canonify the authzid */
    status = mysasl_canon_user(httpd_saslconn, NULL,
			       *authzid, strlen(*authzid),
			       SASL_CU_AUTHZID, NULL,
			       authzbuf, sizeof(authzbuf), &authzlen);
    if (status) {
	syslog(LOG_NOTICE, "badlogin: %s %s %s invalid user",
	       httpd_clienthost, txn->auth_chal.scheme->name,
	       beautify_string(*authzid));
	return status;
    }

    /* See if auth'd user is allowed to proxy */
    status = mysasl_proxy_policy(httpd_saslconn, &httpd_proxyctx,
				 authzbuf, authzlen,
				 saslprops.authid, strlen(saslprops.authid),
				 NULL, 0, NULL);

    if (status) {
	syslog(LOG_NOTICE, "badlogin: %s %s %s %s",
	       httpd_clienthost, txn->auth_chal.scheme->name, saslprops.authid,
	       sasl_errdetail(httpd_saslconn));
	return status;
    }

    *authzid = authzbuf;

    return status;
}


/* Write cached header (redacting authorization credentials) to buffer. */
static void log_cachehdr(const char *name, const char *contents, void *rock)
{
    struct buf *buf = (struct buf *) rock;

    /* Ignore private headers in our cache */
    if (name[0] == ':') return;

    buf_printf(buf, "%c%s: ", toupper(name[0]), name+1);
    if (!strcmp(name, "authorization")) {
	/* Replace authorization credentials with an ellipsis */
	const char *creds = strchr(contents, ' ') + 1;
	buf_printf(buf, "%.*s%-*s\r\n", (int) (creds - contents), contents,
		   (int) strlen(creds), "...");
    }
    else buf_printf(buf, "%s\r\n", contents);
}


static void auth_success(struct transaction_t *txn)
{
    struct auth_scheme_t *scheme = txn->auth_chal.scheme;
    int i;

    httpd_userisanonymous = is_userid_anonymous(httpd_userid);

    proc_register("httpd", httpd_clienthost, httpd_userid, NULL, NULL);

    syslog(LOG_NOTICE, "login: %s %s %s%s %s SESSIONID=<%s>",
	   httpd_clienthost, httpd_userid, scheme->name,
	   httpd_tls_done ? "+TLS" : "", "User logged in",
	   session_id());


    /* Recreate telemetry log entry for request (w/ credentials redacted) */
    assert(!buf_len(&txn->buf));
    buf_printf(&txn->buf, "<%ld<", time(NULL));		/* timestamp */
    buf_printf(&txn->buf, "%s %s %s\r\n",		/* request-line*/
	       txn->req_line.meth, txn->req_line.uri, txn->req_line.ver);
    spool_enum_hdrcache(txn->req_hdrs,			/* header fields */
			&log_cachehdr, &txn->buf);
    buf_appendcstr(&txn->buf, "\r\n");			/* CRLF */
    buf_append(&txn->buf, &txn->req_body.payload);	/* message body */
    buf_appendmap(&txn->buf,				/* buffered input */
		  (const char *) httpd_in->ptr, httpd_in->cnt);

    if (httpd_logfd != -1) {
	/* Rewind log to current request and truncate it */
	off_t end = lseek(httpd_logfd, 0, SEEK_END);

	ftruncate(httpd_logfd, end - buf_len(&txn->buf));
    }

    if (!proxy_userid || strcmp(proxy_userid, httpd_userid)) {
	/* Close existing telemetry log */
	close(httpd_logfd);

	prot_setlog(httpd_in, PROT_NO_FD);
	prot_setlog(httpd_out, PROT_NO_FD);

	/* Create telemetry log based on new userid */
	httpd_logfd = telemetry_log(httpd_userid, httpd_in, httpd_out, 0);
    }

    if (httpd_logfd != -1) {
	/* Log credential-redacted request */
	write(httpd_logfd, buf_cstring(&txn->buf), buf_len(&txn->buf));
    }

    buf_reset(&txn->buf);

    /* Make a copy of the external userid for use in proxying */
    if (proxy_userid) free(proxy_userid);
    proxy_userid = xstrdup(httpd_userid);

    /* Translate any separators in userid */
    mboxname_hiersep_tointernal(&httpd_namespace, httpd_userid,
				config_virtdomains ?
				strcspn(httpd_userid, "@") : 0);

    /* Do any namespace specific post-auth processing */
    for (i = 0; namespaces[i]; i++) {
	if (namespaces[i]->enabled && namespaces[i]->auth)
	    namespaces[i]->auth(httpd_userid);
    }
}


/* Perform HTTP Authentication based on the given credentials ('creds').
 * Returns the selected auth scheme and any server challenge in 'chal'.
 * May be called multiple times if auth scheme requires multiple steps.
 * SASL status between steps is maintained in 'status'.
 */
#define BASE64_BUF_SIZE 21848	/* per RFC 4422: ((16K / 3) + 1) * 4  */

static int http_auth(const char *creds, struct transaction_t *txn)
{
    struct auth_challenge_t *chal = &txn->auth_chal;
    static int status = SASL_OK;
    int slen;
    const char *clientin = NULL, *realm = NULL, *user, **authzid;
    unsigned int clientinlen = 0;
    struct auth_scheme_t *scheme;
    static char base64[BASE64_BUF_SIZE+1];
    const void *canon_user;

    /* Split credentials into auth scheme and response */
    slen = strcspn(creds, " \0");
    if ((clientin = strchr(creds, ' '))) clientinlen = strlen(++clientin);

    syslog(LOG_DEBUG,
	   "http_auth: status=%d   scheme='%s'   creds='%.*s%s'",
	   status, chal->scheme ? chal->scheme->name : "",
	   slen, creds, clientin ? " <response>" : "");

    /* Free userid & authstate previously allocated for auth'd user */
    if (httpd_userid) {
	free(httpd_userid);
	httpd_userid = NULL;
    }
    if (httpd_extradomain) {
	free(httpd_extradomain);
	httpd_extradomain = NULL;
    }
    if (httpd_authstate) {
	auth_freestate(httpd_authstate);
	httpd_authstate = NULL;
    }
    chal->param = NULL;

    if (chal->scheme) {
	/* Use current scheme, if possible */
	scheme = chal->scheme;

	if (strncasecmp(scheme->name, creds, slen)) {
	    /* Changing auth scheme -> reset state */
	    syslog(LOG_DEBUG, "http_auth: changing scheme");
	    reset_saslconn(&httpd_saslconn);
	    chal->scheme = NULL;
	    status = SASL_OK;
	}
    }

    if (!chal->scheme) {
	/* Find the client-specified auth scheme */
	syslog(LOG_DEBUG, "http_auth: find client scheme");
	for (scheme = auth_schemes; scheme->name; scheme++) {
	    if (slen && !strncasecmp(scheme->name, creds, slen)) {
		/* Found a supported scheme, see if its available */
		if (!(avail_auth_schemes & (1 << scheme->idx))) scheme = NULL;
		break;
	    }
	}
	if (!scheme || !scheme->name) {
	    /* Didn't find a matching scheme that is available */
	    syslog(LOG_DEBUG, "Unknown auth scheme '%.*s'", slen, creds);
	    return SASL_NOMECH;
	}
	/* We found it! */
	syslog(LOG_DEBUG, "http_auth: found matching scheme: %s", scheme->name);
	chal->scheme = scheme;
	status = SASL_OK;
    }

    /* Base64 decode any client response, if necesary */
    if (clientin && (scheme->flags & AUTH_BASE64)) {
	int r = sasl_decode64(clientin, clientinlen,
			      base64, BASE64_BUF_SIZE, &clientinlen);
	if (r != SASL_OK) {
	    syslog(LOG_ERR, "Base64 decode failed: %s",
		   sasl_errstring(r, NULL, NULL));
	    return r;
	}
	clientin = base64;
    }

    /* Get realm - based on namespace of URL */
    switch (txn->req_tgt.namespace) {
    case URL_NS_DEFAULT:
    case URL_NS_PRINCIPAL:
	realm = config_getstring(IMAPOPT_DAV_REALM);
	break;

    case URL_NS_CALENDAR:
	realm = config_getstring(IMAPOPT_CALDAV_REALM);
	break;

    case URL_NS_ADDRESSBOOK:
	realm = config_getstring(IMAPOPT_CARDDAV_REALM);
	break;

    case URL_NS_RSS:
	realm = config_getstring(IMAPOPT_RSS_REALM);
	break;
    }
    if (!realm) realm = config_servername;

#ifdef SASL_HTTP_REQUEST
    /* Setup SASL HTTP request, if necessary */
    if (scheme->flags & AUTH_NEED_REQUEST) {
	sasl_http_request_t sasl_http_req;

	sasl_http_req.method = txn->req_line.meth;
	sasl_http_req.uri = txn->req_line.uri;
	sasl_http_req.entity = NULL;
	sasl_http_req.elen = 0;
	sasl_http_req.non_persist = txn->flags.conn & CONN_CLOSE;
	sasl_setprop(httpd_saslconn, SASL_HTTP_REQUEST, &sasl_http_req);
    }
#endif /* SASL_HTTP_REQUEST */

    if (scheme->idx == AUTH_BASIC) {
	/* Basic (plaintext) authentication */
	char *pass;
	char *extra;

	if (!clientin) {
	    /* Create initial challenge (base64 buffer is static) */
	    snprintf(base64, BASE64_BUF_SIZE, "realm=\"%s\"", realm);
	    chal->param = base64;
	    chal->scheme = NULL;  /* make sure we don't reset the SASL ctx */
	    return status;
	}

	/* Split credentials into <user> ':' <pass>.
	 * We are working with base64 buffer, so we can modify it.
	 */
	user = base64;
	pass = strchr(base64, ':');
	if (!pass) {
	    syslog(LOG_ERR, "Basic auth: Missing password");
	    return SASL_BADPARAM;
	}
	*pass++ = '\0';
	extra = strchr(user, '%');
	if (extra) *extra++ = '\0';
	/* Verify the password */
	status = sasl_checkpass(httpd_saslconn, user, strlen(user),
				pass, strlen(pass));
	memset(pass, 0, strlen(pass));		/* erase plaintext password */

	if (status) {
	    syslog(LOG_NOTICE, "badlogin: %s Basic %s %s",
		   httpd_clienthost, user, sasl_errdetail(httpd_saslconn));

	    /* Don't allow user probing */
	    if (status == SASL_NOUSER) status = SASL_BADAUTH;
	    return status;
	}

	/* Successful authentication - fall through */
	httpd_extradomain = xstrdupnull(extra);
    }
    else {
	/* SASL-based authentication (Digest, Negotiate, NTLM) */
	const char *serverout = NULL;
	unsigned int serveroutlen = 0;

	if (status == SASL_CONTINUE) {
	    /* Continue current authentication exchange */
	    syslog(LOG_DEBUG, "http_auth: continue %s", scheme->saslmech);
	    status = sasl_server_step(httpd_saslconn, clientin, clientinlen,
				      &serverout, &serveroutlen);
	}
	else {
	    /* Start new authentication exchange */
	    syslog(LOG_DEBUG, "http_auth: start %s", scheme->saslmech);
	    status = sasl_server_start(httpd_saslconn, scheme->saslmech,
				       clientin, clientinlen,
				       &serverout, &serveroutlen);
	}

	/* Failure - probably bad client response */
	if ((status != SASL_OK) && (status != SASL_CONTINUE)) {
	    syslog(LOG_ERR, "SASL failed: %s",
		   sasl_errstring(status, NULL, NULL));
	    return status;
	}

	/* Base64 encode any server challenge, if necesary */
	if (serverout && (scheme->flags & AUTH_BASE64)) {
	    int r = sasl_encode64(serverout, serveroutlen,
				   base64, BASE64_BUF_SIZE, NULL);
	    if (r != SASL_OK) {
		syslog(LOG_ERR, "Base64 encode failed: %s",
		       sasl_errstring(r, NULL, NULL));
		return r;
	    }
	    serverout = base64;
	}

	chal->param = serverout;

	if (status == SASL_CONTINUE) {
	    /* Need another step to complete authentication */
	    return status;
	}

	/* Successful authentication
	 *
	 * HTTP doesn't support security layers,
	 * so don't attach SASL context to prot layer.
	 */
    }

    /* Get the userid from SASL - already canonicalized */
    status = sasl_getprop(httpd_saslconn, SASL_USERNAME, &canon_user);
    if (status != SASL_OK) {
	syslog(LOG_ERR, "weird SASL error %d getting SASL_USERNAME", status);
	return status;
    }
    user = (const char *) canon_user;

    if (saslprops.authid) free(saslprops.authid);
    saslprops.authid = xstrdup(user);

    authzid = spool_getheader(txn->req_hdrs, "Authorize-As");
    if (authzid && *authzid[0]) {
	/* Trying to proxy as another user */
	user = authzid[0];

	status = proxy_authz(&user, txn);
	if (status) return status;
    }

    httpd_userid = xstrdup(user);

    auth_success(txn);

    return status;
}


/*************************  Method Execution Routines  ************************/


/* Compare an etag in a header to a resource etag.
 * Returns 0 if a match, non-zero otherwise.
 */
EXPORTED int etagcmp(const char *hdr, const char *etag)
{
    size_t len;

    if (!etag) return -1;		/* no representation	   */
    if (!strcmp(hdr, "*")) return 0;	/* any representation	   */

    len = strlen(etag);
    if (!strncmp(hdr, "W/", 2)) hdr+=2;	/* skip weak prefix	   */
    if (*hdr++ != '\"') return 1;    	/* match/skip open DQUOTE  */
    if (strlen(hdr) != len+1) return 1;	/* make sure lengths match */
    if (hdr[len] != '\"') return 1;    	/* match close DQUOTE	   */

    return strncmp(hdr, etag, len);
}


/* Compare a resource etag to a comma-separated list and/or multiple headers
 * looking for a match.  Returns 1 if a match is found, 0 otherwise.
 */
static unsigned etag_match(const char *hdr[], const char *etag)
{
    unsigned i, match = 0;
    tok_t tok;
    char *token;

    for (i = 0; !match && hdr[i]; i++) {
	tok_init(&tok, hdr[i], ",", TOK_TRIMLEFT|TOK_TRIMRIGHT);
	while (!match && (token = tok_next(&tok))) {
	    if (!etagcmp(token, etag)) match = 1;
	}
	tok_fini(&tok);
    }

    return match;
}


static int parse_ranges(const char *hdr, unsigned long len,
			struct range **ranges)
{
    int ret = HTTP_UNSAT_RANGE;
    struct range *new, *tail = *ranges = NULL;
    tok_t tok;
    char *token;

    if (!len) return HTTP_OK;  /* need to know length of representation */

    /* we only handle byte-unit */
    if (!hdr || strncmp(hdr, "bytes=", 6)) return HTTP_OK;

    tok_init(&tok, hdr+6, ",", TOK_TRIMLEFT|TOK_TRIMRIGHT);
    while ((token = tok_next(&tok))) {
	/* default to entire representation */
	unsigned long first = 0;
	unsigned long last = len - 1;
	char *p, *endp;

	if (!(p = strchr(token, '-'))) continue;  /* bad byte-range-set */

	if (p == token) {
	    /* suffix-byte-range-spec */
	    unsigned long suffix = strtoul(++p, &endp, 10);

	    if (endp == p || *endp) continue;  /* bad suffix-length */
	    if (!suffix) continue;	/* unsatisfiable suffix-length */
		
	    /* don't start before byte zero */
	    if (suffix < len) first = len - suffix;
	}
	else {
	    /* byte-range-spec */
	    first = strtoul(token, &endp, 10);
	    if (endp != p) continue;      /* bad first-byte-pos */
	    if (first >= len) continue;   /* unsatisfiable first-byte-pos */

	    if (*++p) {
		/* last-byte-pos */
		last = strtoul(p, &endp, 10);
		if (*endp || last < first) continue; /* bad last-byte-pos */

		/* don't go past end of representation */
		if (last >= len) last = len - 1;
	    }
	}

	ret = HTTP_PARTIAL;

	/* Coalesce overlapping ranges, or those with a gap < 80 bytes */
	if (tail &&
	    first >= tail->first && (long) (first - tail->last) < 80) {
	    tail->last = MAX(last, tail->last);
	    continue;
	}

	/* Create a new range and append it to linked list */
	new = xzmalloc(sizeof(struct range));
	new->first = first;
	new->last = last;

	if (tail) tail->next = new;
	else *ranges = new;
	tail = new;
    }

    tok_fini(&tok);

    return ret;
}


/* Check headers for any preconditions.
 *
 * Interaction is complex and is documented in RFC 7232
 */
EXPORTED int check_precond(struct transaction_t *txn,
			   const char *etag, time_t lastmod)
{
    hdrcache_t hdrcache = txn->req_hdrs;
    const char **hdr;
    time_t since;

    /* Step 1 */
    if ((hdr = spool_getheader(hdrcache, "If-Match"))) {
	if (!etag_match(hdr, etag)) return HTTP_PRECOND_FAILED;

	/* Continue to step 3 */
    }

    /* Step 2 */
    else if ((hdr = spool_getheader(hdrcache, "If-Unmodified-Since"))) {
	if (time_from_rfc822(hdr[0], &since))
	    return HTTP_BAD_REQUEST;

	if (since && (lastmod > since)) return HTTP_PRECOND_FAILED;

	/* Continue to step 3 */
    }

    /* Step 3 */
    if ((hdr = spool_getheader(hdrcache, "If-None-Match"))) {
	if (etag_match(hdr, etag)) {
	    if (txn->meth == METH_GET || txn->meth == METH_HEAD)
		return HTTP_NOT_MODIFIED;
	    else
		return HTTP_PRECOND_FAILED;
	}

	/* Continue to step 5 */
    }

    /* Step 4 */
    else if ((txn->meth == METH_GET || txn->meth == METH_HEAD) &&
	     (hdr = spool_getheader(hdrcache, "If-Modified-Since"))) {
	if (time_from_rfc822(hdr[0], &since))
	    return HTTP_BAD_REQUEST;

	if (lastmod <= since) return HTTP_NOT_MODIFIED;

	/* Continue to step 5 */
    }

    /* Step 5 */
    if (txn->flags.ranges &&  /* Only if we support Range requests */
	txn->meth == METH_GET && (hdr = spool_getheader(hdrcache, "Range"))) {

	if ((hdr = spool_getheader(hdrcache, "If-Range"))) {
	    time_from_rfc822(hdr[0], &since); /* error OK here, could be an etag */
	}

	/* Only process Range if If-Range isn't present or validator matches */
	if (!hdr || (since && (lastmod <= since)) || !etagcmp(hdr[0], etag))
	    return HTTP_PARTIAL;
    }

    /* Step 6 */
    return HTTP_OK;
}


const struct mimetype {
    const char *ext;
    const char *type;
    unsigned int compressible;
} mimetypes[] = {
    { ".css",  "text/css", 1 },
    { ".htm",  "text/html", 1 },
    { ".html", "text/html", 1 },
    { ".ics",  "text/calendar", 1 },
    { ".ifb",  "text/calendar", 1 },
    { ".text", "text/plain", 1 },
    { ".txt",  "text/plain", 1 },

    { ".cgm",  "image/cgm", 1 },
    { ".gif",  "image/gif", 0 },
    { ".jpg",  "image/jpeg", 0 },
    { ".jpeg", "image/jpeg", 0 },
    { ".png",  "image/png", 0 },
    { ".svg",  "image/svg+xml", 1 },
    { ".tif",  "image/tiff", 1 },
    { ".tiff", "image/tiff", 1 },

    { ".aac",  "audio/aac", 0 },
    { ".m4a",  "audio/mp4", 0 },
    { ".mp3",  "audio/mpeg", 0 },
    { ".mpeg", "audio/mpeg", 0 },
    { ".oga",  "audio/ogg", 0 },
    { ".ogg",  "audio/ogg", 0 },
    { ".wav",  "audio/wav", 0 },

    { ".avi",  "video/x-msvideo", 0 },
    { ".mov",  "video/quicktime", 0 },
    { ".m4v",  "video/mp4", 0 },
    { ".ogv",  "video/ogg", 0 },
    { ".qt",   "video/quicktime", 0 },
    { ".wmv",  "video/x-ms-wmv", 0 },

    { ".bz",   "application/x-bzip", 0 },
    { ".bz2",  "application/x-bzip2", 0 },
    { ".gz",   "application/gzip", 0 },
    { ".gzip", "application/gzip", 0 },
    { ".tgz",  "application/gzip", 0 },
    { ".zip",  "application/zip", 0 },

    { ".doc",  "application/msword", 1 },
    { ".jcs",  "application/calendar+json", 1 },
    { ".jfb",  "application/calendar+json", 1 },
    { ".js",   "application/javascript", 1 },
    { ".json", "application/json", 1 },
    { ".pdf",  "application/pdf", 1 },
    { ".ppt",  "application/vnd.ms-powerpoint", 1 },
    { ".sh",   "application/x-sh", 1 },
    { ".tar",  "application/x-tar", 1 },
    { ".xcs",  "application/calendar+xml", 1 },
    { ".xfb",  "application/calendar+xml", 1 },
    { ".xls",  "application/vnd.ms-excel", 1 },
    { ".xml",  "application/xml", 1 },

    { NULL, NULL, 0 }
};


static int list_well_known(struct transaction_t *txn)
{
    static struct buf body = BUF_INITIALIZER;
    static time_t lastmod = 0;
    struct stat sbuf;
    int precond;    

    /* stat() imapd.conf for Last-Modified and ETag */
    stat(config_filename, &sbuf);
    assert(!buf_len(&txn->buf));
    buf_printf(&txn->buf, "%ld-%ld-%ld",
	       compile_time, sbuf.st_mtime, sbuf.st_size);
    sbuf.st_mtime = MAX(compile_time, sbuf.st_mtime);

    /* Check any preconditions, including range request */
    txn->flags.ranges = 1;
    precond = check_precond(txn, buf_cstring(&txn->buf), sbuf.st_mtime);

    switch (precond) {
    case HTTP_OK:
    case HTTP_NOT_MODIFIED:
	/* Fill in ETag, Last-Modified, and Expires */
	txn->resp_body.etag = buf_cstring(&txn->buf);
	txn->resp_body.lastmod = sbuf.st_mtime;
	txn->resp_body.maxage = 86400;  /* 24 hrs */
	txn->flags.cc |= CC_MAXAGE;

	if (precond != HTTP_NOT_MODIFIED) break;

    default:
	/* We failed a precondition - don't perform the request */
	return precond;
    }

    if (txn->resp_body.lastmod > lastmod) {
	const char *proto = NULL, *host = NULL;
	unsigned i, level = 0;

	/* Start HTML */
	buf_reset(&body);
	buf_printf_markup(&body, level, HTML_DOCTYPE);
	buf_printf_markup(&body, level++, "<html>");
	buf_printf_markup(&body, level++, "<head>");
	buf_printf_markup(&body, level,
			  "<title>%s</title>", "Well-Known Locations");
	buf_printf_markup(&body, --level, "</head>");
	buf_printf_markup(&body, level++, "<body>");
	buf_printf_markup(&body, level,
			  "<h2>%s</h2>", "Well-Known Locations");
	buf_printf_markup(&body, level++, "<ul>");

	/* Add the list of enabled /.well-known/ URLs */
	http_proto_host(txn->req_hdrs, &proto, &host);
	for (i = 0; namespaces[i]; i++) {

	    if (namespaces[i]->enabled && namespaces[i]->well_known) {
		buf_printf_markup(&body, level,
				  "<li><a href=\"%s://%s%s\">%s</a></li>",
				  proto, host, namespaces[i]->prefix,
				  namespaces[i]->well_known);
	    }
	}

	/* Finish HTML */
	buf_printf_markup(&body, --level, "</ul>");
	buf_printf_markup(&body, --level, "</body>");
	buf_printf_markup(&body, --level, "</html>");

	lastmod = txn->resp_body.lastmod;
    }

    /* Output the HTML response */
    txn->resp_body.type = "text/html; charset=utf-8";
    write_body(precond, txn, buf_cstring(&body), buf_len(&body));

    return 0;
}


#define WELL_KNOWN_PREFIX "/.well-known"

/* Perform a GET/HEAD request */
static int meth_get(struct transaction_t *txn,
		    void *params __attribute__((unused)))
{
    int ret = 0, r, fd = -1, precond, len;
    const char *prefix, *urls, *path, *ext;
    static struct buf pathbuf = BUF_INITIALIZER;
    struct stat sbuf;
    const char *msg_base = NULL;
    unsigned long msg_size = 0;
    struct resp_body_t *resp_body = &txn->resp_body;

    /* Check if this is a request for /.well-known/ listing */
    len = strlen(WELL_KNOWN_PREFIX);
    if (!strncmp(txn->req_uri->path, WELL_KNOWN_PREFIX, len)) {
	if (txn->req_uri->path[len] == '/') len++;
	if (txn->req_uri->path[len] == '\0') return list_well_known(txn);
	else return HTTP_NOT_FOUND;
    }

    /* Serve up static pages */
    prefix = config_getstring(IMAPOPT_HTTPDOCROOT);
    if (!prefix) return HTTP_NOT_FOUND;

    if (*prefix != '/') {
	/* Remote content */
	struct backend *be;

	be = proxy_findserver(prefix, &http_protocol, proxy_userid,
			      &backend_cached, NULL, NULL, httpd_in);
	if (!be) return HTTP_UNAVAILABLE;

	return http_pipe_req_resp(be, txn);
    }

    /* Local content */
    if ((urls = config_getstring(IMAPOPT_HTTPALLOWEDURLS))) {
	tok_t tok = TOK_INITIALIZER(urls, " \t", TOK_TRIMLEFT|TOK_TRIMRIGHT);
	char *token;

	while ((token = tok_next(&tok)) && strcmp(token, txn->req_uri->path))
	tok_fini(&tok);

	if (!token) return HTTP_NOT_FOUND;
    }

    buf_setcstr(&pathbuf, prefix);
    buf_appendcstr(&pathbuf, txn->req_uri->path);
    path = buf_cstring(&pathbuf);

    /* See if path is a directory and look for index.html */
    if (!(r = stat(path, &sbuf)) && S_ISDIR(sbuf.st_mode)) {
	buf_appendcstr(&pathbuf, "/index.html");
	path = buf_cstring(&pathbuf);
	r = stat(path, &sbuf);
    }

    /* See if file exists and get Content-Length & Last-Modified time */
    if (r || !S_ISREG(sbuf.st_mode)) return HTTP_NOT_FOUND;

    if (!resp_body->type) {
	/* Caller hasn't specified the Content-Type */
	resp_body->type = "application/octet-stream";
	
	if ((ext = strrchr(path, '.'))) {
	    /* Try to use filename extension to identity Content-Type */
	    const struct mimetype *mtype;

	    for (mtype = mimetypes; mtype->ext; mtype++) {
		if (!strcasecmp(ext, mtype->ext)) {
		    resp_body->type = mtype->type;
		    if (!mtype->compressible) {
			/* Never compress non-compressible resources */
			txn->resp_body.enc = CE_IDENTITY;
			txn->flags.te = TE_NONE;
			txn->flags.vary &= ~VARY_AE;
		    }
		    break;
		}
	    }
	}
    }

    /* Generate Etag */
    assert(!buf_len(&txn->buf));
    buf_printf(&txn->buf, "%ld-%ld", (long) sbuf.st_mtime, (long) sbuf.st_size);

    /* Check any preconditions, including range request */
    txn->flags.ranges = 1;
    precond = check_precond(txn, buf_cstring(&txn->buf), sbuf.st_mtime);

    switch (precond) {
    case HTTP_OK:
    case HTTP_PARTIAL:
    case HTTP_NOT_MODIFIED:
	/* Fill in ETag, Last-Modified, and Expires */
	resp_body->etag = buf_cstring(&txn->buf);
	resp_body->lastmod = sbuf.st_mtime;
	resp_body->maxage = 86400;  /* 24 hrs */
	txn->flags.cc |= CC_MAXAGE;
	if (!httpd_userisanonymous) txn->flags.cc |= CC_PUBLIC;

	if (precond != HTTP_NOT_MODIFIED) break;

    default:
	/* We failed a precondition - don't perform the request */
	resp_body->type = NULL;
	return precond;
    }

    if (txn->meth == METH_GET) {
	/* Open and mmap the file */
	if ((fd = open(path, O_RDONLY)) == -1) return HTTP_SERVER_ERROR;
	map_refresh(fd, 1, &msg_base, &msg_size, sbuf.st_size, path, NULL);
    }

    write_body(precond, txn, msg_base, sbuf.st_size);

    if (fd != -1) {
	map_free(&msg_base, &msg_size);
	close(fd);
    }

    return ret;
}


/* Perform an OPTIONS request */
EXPORTED int meth_options(struct transaction_t *txn, void *params)
{
    parse_path_t parse_path = (parse_path_t) params;
    int r, i;

    /* Response should not be cached */
    txn->flags.cc |= CC_NOCACHE;

    /* Response doesn't have a body, so no Vary */
    txn->flags.vary = 0;

    /* Special case "*" - show all features/methods available on server */
    if (!strcmp(txn->req_uri->path, "*")) {
	for (i = 0; namespaces[i]; i++) {
	    if (namespaces[i]->enabled)
		txn->req_tgt.allow |= namespaces[i]->allow;
	}
    }
    else {
	if (parse_path) {
	    /* Parse the path */
	    r = parse_path(txn->req_uri->path, &txn->req_tgt, &txn->error.desc);
	    if (r) return r;
	}

	if (txn->flags.cors) {
	    const char **hdr =
		spool_getheader(txn->req_hdrs, "Access-Control-Request-Method");

	    if (hdr) {
		/* CORS preflight request */
		unsigned meth;

		txn->flags.cors = CORS_PREFLIGHT;

		/* Check Method against our list of known methods */
		for (meth = 0; (meth < METH_UNKNOWN) &&
			 strcmp(http_methods[meth].name, hdr[0]); meth++);

		if (meth == METH_UNKNOWN) txn->flags.cors = 0;
		else {
		    /* Check Method against those supported by the resource */
		    for (i = 0; namespaces[i] &&
			     namespaces[i]->id != txn->req_tgt.namespace; i++);

		    if (!namespaces[i]->methods[meth].proc) txn->flags.cors = 0;
		}
	    }
	}
    }

    response_header(HTTP_OK, txn);
    return 0;
}


/* Perform an PROPFIND request on "/" iff we support CalDAV */
static int meth_propfind_root(struct transaction_t *txn,
			      void *params __attribute__((unused)))
{
    assert(txn);

#ifdef WITH_DAV
    /* Apple iCal and Evolution both check "/" */
    if (!strcmp(txn->req_uri->path, "/") ||
	!strcmp(txn->req_uri->path, "/dav/")) {
	/* Array of known "live" properties */
	const struct prop_entry root_props[] = {

	    /* WebDAV ACL (RFC 3744) properties */
	    { "principal-collection-set", NS_DAV, PROP_COLLECTION,
	      propfind_princolset, NULL, NULL },

	    /* WebDAV Current Principal (RFC 5397) properties */
	    { "current-user-principal", NS_DAV, PROP_COLLECTION,
	      propfind_curprin, NULL, NULL },

	    { NULL, 0, 0, NULL, NULL, NULL }
	};

	struct meth_params root_params = {
	    .lprops = root_props
	};

	/* Make a working copy of target path */
	strlcpy(txn->req_tgt.path, txn->req_uri->path,
		sizeof(txn->req_tgt.path));
	txn->req_tgt.tail = txn->req_tgt.path + strlen(txn->req_tgt.path);

	txn->req_tgt.allow |= ALLOW_DAV;
	return meth_propfind(txn, &root_params);
    }
#endif /* WITH_DAV */

    return HTTP_NOT_ALLOWED;
}


/* Write cached header to buf, excluding any that might have sensitive data. */
static void trace_cachehdr(const char *name, const char *contents, void *rock)
{
    struct buf *buf = (struct buf *) rock;
    const char **hdr, *sensitive[] =
	{ "authorization", "cookie", "proxy-authorization", NULL };

    /* Ignore private headers in our cache */
    if (name[0] == ':') return;

    for (hdr = sensitive; *hdr && strcmp(name, *hdr); hdr++);

    if (!*hdr) buf_printf(buf, "%c%s: %s\r\n",
			  toupper(name[0]), name+1, contents);
}

/* Perform an TRACE request */
EXPORTED int meth_trace(struct transaction_t *txn, void *params)
{
    parse_path_t parse_path = (parse_path_t) params;
    const char **hdr;
    unsigned long max_fwd = -1;
    struct buf *msg = &txn->resp_body.payload;

    /* Response should not be cached */
    txn->flags.cc |= CC_NOCACHE;

    /* Make sure method is allowed */
    if (!(txn->req_tgt.allow & ALLOW_TRACE)) return HTTP_NOT_ALLOWED;

    if ((hdr = spool_getheader(txn->req_hdrs, "Max-Forwards"))) {
	max_fwd = strtoul(hdr[0], NULL, 10);
    }

    if (max_fwd && parse_path) {
	/* Parse the path */
	int r;

	if ((r = parse_path(txn->req_uri->path,
			    &txn->req_tgt, &txn->error.desc))) return r;

	if (*txn->req_tgt.mboxname) {
	    /* Locate the mailbox */
	    mbentry_t *mbentry = NULL;

	    r = http_mlookup(txn->req_tgt.mboxname, &mbentry, NULL);
	    if (r) {
		syslog(LOG_ERR, "mlookup(%s) failed: %s",
		       txn->req_tgt.mboxname, error_message(r));
		txn->error.desc = error_message(r);

		switch (r) {
		case IMAP_PERMISSION_DENIED: return HTTP_FORBIDDEN;
		case IMAP_MAILBOX_NONEXISTENT: return HTTP_NOT_FOUND;
		default: return HTTP_SERVER_ERROR;
		}
	    }

	    if (mbentry->server) {
		/* Remote mailbox */
		struct backend *be;

		be = proxy_findserver(mbentry->server, &http_protocol, proxy_userid,
				      &backend_cached, NULL, NULL, httpd_in);
		mboxlist_entry_free(&mbentry);
		if (!be) return HTTP_UNAVAILABLE;

		return http_pipe_req_resp(be, txn);
	    }

	    mboxlist_entry_free(&mbentry);

	    /* Local mailbox */
	}
    }

    /* Echo the request back to the client as a message/http:
     *
     * - Piece the Request-line back together
     * - Use all non-sensitive cached headers from client
     */
    buf_reset(msg);
    buf_printf(msg, "TRACE %s %s\r\n", txn->req_line.uri, txn->req_line.ver);
    spool_enum_hdrcache(txn->req_hdrs, &trace_cachehdr, msg);
    buf_appendcstr(msg, "\r\n");

    txn->resp_body.type = "message/http";
    txn->resp_body.len = buf_len(msg);

    write_body(HTTP_OK, txn, buf_cstring(msg), buf_len(msg));

    return 0;
}

/* simple wrapper to implicity add READFB if we have the READ ACL */
EXPORTED int httpd_myrights(struct auth_state *authstate, const char *acl)
{
    int rights = acl ? cyrus_acl_myrights(authstate, acl) : 0;
    if ((rights & DACL_READ) == DACL_READ) rights |= DACL_READFB;
    return rights;
}<|MERGE_RESOLUTION|>--- conflicted
+++ resolved
@@ -371,14 +371,11 @@
 	free(httpd_userid);
 	httpd_userid = NULL;
     }
-<<<<<<< HEAD
     httpd_userisanonymous = 1;
-=======
     if (httpd_extradomain != NULL) {
 	free(httpd_extradomain);
 	httpd_extradomain = NULL;
     }
->>>>>>> 81c940b7
     if (proxy_userid != NULL) {
 	free(proxy_userid);
 	proxy_userid = NULL;
